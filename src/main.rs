#![allow(clippy::missing_safety_doc)]
#![no_std]
#![no_main]
#![cfg_attr(feature = "nightly", feature(asm))]
// Enable returning `!`
#![cfg_attr(feature = "nightly", feature(never_type))]
#![cfg_attr(feature = "nightly", feature(core_intrinsics))]

#[inline(never)]
#[panic_handler]
#[cfg(all(feature = "nightly", not(feature = "semihosting")))]
fn panic(_info: &core::panic::PanicInfo) -> ! {
    let gpiod = unsafe { &*hal::stm32::GPIOD::ptr() };
    gpiod.odr.modify(|_, w| w.odr6().high().odr12().high()); // FP_LED_1, FP_LED_3
    unsafe {
        core::intrinsics::abort();
    }
}

#[cfg(feature = "semihosting")]
extern crate panic_semihosting;

#[cfg(not(any(feature = "nightly", feature = "semihosting")))]
extern crate panic_halt;

#[macro_use]
extern crate log;

// use core::sync::atomic::{AtomicU32, AtomicBool, Ordering};
use cortex_m_rt::exception;
use rtic::cyccnt::{Instant, U32Ext};
use stm32h7xx_hal as hal;
use stm32h7xx_hal::prelude::*;

use embedded_hal::digital::v2::{InputPin, OutputPin};

use hal::{
    dma::{DmaChannel, DmaExt, DmaInternal},
    ethernet::{self, PHY},
    rcc::rec::ResetEnable,
};
use smoltcp as net;
<<<<<<< HEAD
=======
use smoltcp::iface::Routes;
use smoltcp::wire::Ipv4Address;

use stm32h7_ethernet as ethernet;
>>>>>>> f38c58ab

use heapless::{consts::*, String};

#[link_section = ".sram3.eth"]
static mut DES_RING: ethernet::DesRing = ethernet::DesRing::new();

mod afe;
mod eeprom;
mod iir;
mod pounder;
mod server;

#[cfg(not(feature = "semihosting"))]
fn init_log() {}

#[cfg(feature = "semihosting")]
fn init_log() {
    use cortex_m_log::log::{init as init_log, Logger};
    use cortex_m_log::printer::semihosting::{hio::HStdout, InterruptOk};
    use log::LevelFilter;
    static mut LOGGER: Option<Logger<InterruptOk<HStdout>>> = None;
    let logger = Logger {
        inner: InterruptOk::<_>::stdout().unwrap(),
        level: LevelFilter::Info,
    };
    let logger = unsafe { LOGGER.get_or_insert(logger) };

    init_log(logger).unwrap();
}

// Pull in build information (from `built` crate)
mod build_info {
    #![allow(dead_code)]
    // include!(concat!(env!("OUT_DIR"), "/built.rs"));
}

pub struct NetStorage {
    ip_addrs: [net::wire::IpCidr; 1],
    neighbor_cache: [Option<(net::wire::IpAddress, net::iface::Neighbor)>; 8],
    routes_storage: [Option<(smoltcp::wire::IpCidr, smoltcp::iface::Route)>; 1],
}

static mut NET_STORE: NetStorage = NetStorage {
    // Placeholder for the real IP address, which is initialized at runtime.
    ip_addrs: [net::wire::IpCidr::Ipv6(
        net::wire::Ipv6Cidr::SOLICITED_NODE_PREFIX,
    )],

    neighbor_cache: [None; 8],

    routes_storage: [None; 1],
};

const SCALE: f32 = ((1 << 15) - 1) as f32;

const SPI_START: u32 = 0x00;

// static ETHERNET_PENDING: AtomicBool = AtomicBool::new(true);

const TCP_RX_BUFFER_SIZE: usize = 8192;
const TCP_TX_BUFFER_SIZE: usize = 8192;

type AFE0 = afe::ProgrammableGainAmplifier<
    hal::gpio::gpiof::PF2<hal::gpio::Output<hal::gpio::PushPull>>,
    hal::gpio::gpiof::PF5<hal::gpio::Output<hal::gpio::PushPull>>,
>;

type AFE1 = afe::ProgrammableGainAmplifier<
    hal::gpio::gpiod::PD14<hal::gpio::Output<hal::gpio::PushPull>>,
    hal::gpio::gpiod::PD15<hal::gpio::Output<hal::gpio::PushPull>>,
>;

macro_rules! route_request {
    ($request:ident,
            readable_attributes: [$($read_attribute:tt: $getter:tt),*],
            modifiable_attributes: [$($write_attribute:tt: $TYPE:ty, $setter:tt),*]) => {
        match $request.req {
            server::AccessRequest::Read => {
                match $request.attribute {
                $(
                    $read_attribute => {
                        let value = match $getter() {
                            Ok(data) => data,
                            Err(_) => return server::Response::error($request.attribute,
                                                                     "Failed to read attribute"),
                        };

                        let encoded_data: String<U256> = match serde_json_core::to_string(&value) {
                            Ok(data) => data,
                            Err(_) => return server::Response::error($request.attribute,
                                    "Failed to encode attribute value"),
                        };

                        server::Response::success($request.attribute, &encoded_data)
                    },
                 )*
                    _ => server::Response::error($request.attribute, "Unknown attribute")
                }
            },
            server::AccessRequest::Write => {
                match $request.attribute {
                $(
                    $write_attribute => {
                        let new_value = match serde_json_core::from_str::<$TYPE>(&$request.value) {
                            Ok(data) => data,
                            Err(_) => return server::Response::error($request.attribute,
                                    "Failed to decode value"),
                        };

                        match $setter(new_value) {
                            Ok(_) => server::Response::success($request.attribute, &$request.value),
                            Err(_) => server::Response::error($request.attribute,
                                    "Failed to set attribute"),
                        }
                    }
                 )*
                    _ => server::Response::error($request.attribute, "Unknown attribute")
                }
            }
        }
    }
}

#[rtic::app(device = stm32h7xx_hal::stm32, peripherals = true, monotonic = rtic::cyccnt::CYCCNT)]
const APP: () = {
    struct Resources {
        adc0: hal::spi::Spi<hal::stm32::SPI2, hal::spi::Enabled, u16>,
        dac0: hal::spi::Spi<hal::stm32::SPI4, hal::spi::Enabled, u16>,
        afe0: AFE0,

        adc1: hal::spi::Spi<hal::stm32::SPI3, hal::spi::Enabled, u16>,
        dac1: hal::spi::Spi<hal::stm32::SPI5, hal::spi::Enabled, u16>,
        afe1: AFE1,

        eeprom_i2c: hal::i2c::I2c<hal::stm32::I2C2>,

        timer: hal::timer::Timer<hal::stm32::TIM2>,

        // Note: It appears that rustfmt generates a format that GDB cannot recognize, which
        // results in GDB breakpoints being set improperly.
        #[rustfmt::skip]
        net_interface: net::iface::EthernetInterface<
            'static,
            'static,
            'static,
            ethernet::EthernetDMA<'static>>,
        eth_mac: ethernet::phy::LAN8742A<ethernet::EthernetMAC>,
        mac_addr: net::wire::EthernetAddress,

        pounder: Option<pounder::PounderDevices<asm_delay::AsmDelay>>,

        #[init([[0.; 5]; 2])]
        iir_state: [iir::IIRState; 2],
        #[init([iir::IIR { ba: [1., 0., 0., 0., 0.], y_offset: 0., y_min: -SCALE - 1., y_max: SCALE }; 2])]
        iir_ch: [iir::IIR; 2],
    }

    #[init]
    fn init(c: init::Context) -> init::LateResources {
        let dp = c.device;
        let mut cp = c.core;

        let pwr = dp.PWR.constrain();
        let vos = pwr.freeze();

        // Enable SRAM3 for the ethernet descriptor ring.
        dp.RCC.ahb2enr.modify(|_, w| w.sram3en().set_bit());

        // Clear reset flags.
        dp.RCC.rsr.write(|w| w.rmvf().set_bit());

        // Select the PLLs for SPI.
        dp.RCC
            .d2ccip1r
            .modify(|_, w| w.spi123sel().pll2_p().spi45sel().pll2_q());

        let rcc = dp.RCC.constrain();
        let ccdr = rcc
            .use_hse(8.mhz())
            .sysclk(400.mhz())
            .hclk(200.mhz())
            .per_ck(100.mhz())
            .pll2_p_ck(100.mhz())
            .pll2_q_ck(100.mhz())
            .freeze(vos, &dp.SYSCFG);

        init_log();

        let mut delay = hal::delay::Delay::new(cp.SYST, ccdr.clocks);

        let gpioa = dp.GPIOA.split(ccdr.peripheral.GPIOA);
        let gpiob = dp.GPIOB.split(ccdr.peripheral.GPIOB);
        let gpioc = dp.GPIOC.split(ccdr.peripheral.GPIOC);
        let gpiod = dp.GPIOD.split(ccdr.peripheral.GPIOD);
        let gpioe = dp.GPIOE.split(ccdr.peripheral.GPIOE);
        let gpiof = dp.GPIOF.split(ccdr.peripheral.GPIOF);
        let gpiog = dp.GPIOG.split(ccdr.peripheral.GPIOG);

        let afe0 = {
            let a0_pin = gpiof.pf2.into_push_pull_output();
            let a1_pin = gpiof.pf5.into_push_pull_output();
            afe::ProgrammableGainAmplifier::new(a0_pin, a1_pin)
        };

        let afe1 = {
            let a0_pin = gpiod.pd14.into_push_pull_output();
            let a1_pin = gpiod.pd15.into_push_pull_output();
            afe::ProgrammableGainAmplifier::new(a0_pin, a1_pin)
        };

        ccdr.peripheral.DMA1.reset().enable();
        let mut dma_channels = dp.DMA1.split();

        // Configure the SPI interfaces to the ADCs and DACs.
        let adc0_spi = {
            let spi_miso = gpiob
                .pb14
                .into_alternate_af5()
                .set_speed(hal::gpio::Speed::VeryHigh);
            let spi_sck = gpiob
                .pb10
                .into_alternate_af5()
                .set_speed(hal::gpio::Speed::VeryHigh);
            let _spi_nss = gpiob
                .pb9
                .into_alternate_af5()
                .set_speed(hal::gpio::Speed::VeryHigh);

            let config = hal::spi::Config::new(hal::spi::Mode {
                polarity: hal::spi::Polarity::IdleHigh,
                phase: hal::spi::Phase::CaptureOnSecondTransition,
            })
            .manage_cs()
            .suspend_when_inactive()
            .cs_delay(220e-9);

            dma_channels.0.set_peripheral_address(
                &dp.SPI2.txdr as *const _ as u32,
                false,
            );
            dma_channels
                .0
                .set_memory_address(&SPI_START as *const _ as u32, false);
            dma_channels
                .0
                .set_direction(hal::dma::Direction::MemoryToPeripherial);
            dma_channels.0.set_transfer_length(1);
            dma_channels.0.cr().modify(|_, w| {
                w.circ()
                    .enabled()
                    .psize()
                    .bits16()
                    .msize()
                    .bits16()
                    .pfctrl()
                    .dma()
            });
            dma_channels.0.dmamux().modify(|_, w| {
                w.dmareq_id()
                    .variant(hal::stm32::dmamux1::ccr::DMAREQ_ID_A::TIM2_UP)
            });

            let mut spi: hal::spi::Spi<_, _, u16> = dp.SPI2.spi(
                (spi_sck, spi_miso, hal::spi::NoMosi),
                config,
                50.mhz(),
                ccdr.peripheral.SPI2,
                &ccdr.clocks,
            );

            // Kick-start the SPI transaction - we will add data to the TXFIFO to read from the ADC.
            let spi_regs = unsafe { &*hal::stm32::SPI2::ptr() };
            spi_regs.cr1.modify(|_, w| w.cstart().started());

            spi.listen(hal::spi::Event::Rxp);

            spi
        };

        let adc1_spi = {
            let spi_miso = gpiob
                .pb4
                .into_alternate_af6()
                .set_speed(hal::gpio::Speed::VeryHigh);
            let spi_sck = gpioc
                .pc10
                .into_alternate_af6()
                .set_speed(hal::gpio::Speed::VeryHigh);
            let _spi_nss = gpioa
                .pa15
                .into_alternate_af6()
                .set_speed(hal::gpio::Speed::VeryHigh);

            let config = hal::spi::Config::new(hal::spi::Mode {
                polarity: hal::spi::Polarity::IdleHigh,
                phase: hal::spi::Phase::CaptureOnSecondTransition,
            })
            .manage_cs()
            .suspend_when_inactive()
            .cs_delay(220e-9);

            dma_channels.1.set_peripheral_address(
                &dp.SPI3.txdr as *const _ as u32,
                false,
            );
            dma_channels
                .1
                .set_memory_address(&SPI_START as *const _ as u32, false);
            dma_channels
                .1
                .set_direction(hal::dma::Direction::MemoryToPeripherial);
            dma_channels.1.dmamux().modify(|_, w| {
                w.dmareq_id()
                    .variant(hal::stm32::dmamux1::ccr::DMAREQ_ID_A::TIM2_UP)
            });
            dma_channels.1.set_transfer_length(1);
            dma_channels.1.cr().modify(|_, w| {
                w.circ()
                    .enabled()
                    .psize()
                    .bits16()
                    .msize()
                    .bits16()
                    .pfctrl()
                    .dma()
            });

            let mut spi: hal::spi::Spi<_, _, u16> = dp.SPI3.spi(
                (spi_sck, spi_miso, hal::spi::NoMosi),
                config,
                50.mhz(),
                ccdr.peripheral.SPI3,
                &ccdr.clocks,
            );

            let spi_regs = unsafe { &*hal::stm32::SPI3::ptr() };
            spi_regs.cr1.modify(|_, w| w.cstart().started());

            spi.listen(hal::spi::Event::Rxp);

            spi
        };

        let _dac_clr_n = gpioe.pe12.into_push_pull_output().set_high().unwrap();
        let _dac0_ldac_n =
            gpioe.pe11.into_push_pull_output().set_low().unwrap();
        let _dac1_ldac_n =
            gpioe.pe15.into_push_pull_output().set_low().unwrap();

        let dac0_spi = {
            let spi_miso = gpioe
                .pe5
                .into_alternate_af5()
                .set_speed(hal::gpio::Speed::VeryHigh);
            let spi_sck = gpioe
                .pe2
                .into_alternate_af5()
                .set_speed(hal::gpio::Speed::VeryHigh);
            let _spi_nss = gpioe
                .pe4
                .into_alternate_af5()
                .set_speed(hal::gpio::Speed::VeryHigh);

            let config = hal::spi::Config::new(hal::spi::Mode {
                polarity: hal::spi::Polarity::IdleHigh,
                phase: hal::spi::Phase::CaptureOnSecondTransition,
            })
            .manage_cs()
            .suspend_when_inactive()
            .communication_mode(hal::spi::CommunicationMode::Transmitter)
            .swap_mosi_miso();

            dp.SPI4.spi(
                (spi_sck, spi_miso, hal::spi::NoMosi),
                config,
                50.mhz(),
                ccdr.peripheral.SPI4,
                &ccdr.clocks,
            )
        };

        let dac1_spi = {
            let spi_miso = gpiof
                .pf8
                .into_alternate_af5()
                .set_speed(hal::gpio::Speed::VeryHigh);
            let spi_sck = gpiof
                .pf7
                .into_alternate_af5()
                .set_speed(hal::gpio::Speed::VeryHigh);
            let _spi_nss = gpiof
                .pf6
                .into_alternate_af5()
                .set_speed(hal::gpio::Speed::VeryHigh);

            let config = hal::spi::Config::new(hal::spi::Mode {
                polarity: hal::spi::Polarity::IdleHigh,
                phase: hal::spi::Phase::CaptureOnSecondTransition,
            })
            .manage_cs()
            .suspend_when_inactive()
            .communication_mode(hal::spi::CommunicationMode::Transmitter)
            .swap_mosi_miso();

            dp.SPI5.spi(
                (spi_sck, spi_miso, hal::spi::NoMosi),
                config,
                50.mhz(),
                ccdr.peripheral.SPI5,
                &ccdr.clocks,
            )
        };

        let mut fp_led_0 = gpiod.pd5.into_push_pull_output();
        let mut fp_led_1 = gpiod.pd6.into_push_pull_output();
        let mut fp_led_2 = gpiog.pg4.into_push_pull_output();
        let mut fp_led_3 = gpiod.pd12.into_push_pull_output();

        fp_led_0.set_low().unwrap();
        fp_led_1.set_low().unwrap();
        fp_led_2.set_low().unwrap();
        fp_led_3.set_low().unwrap();

        // Measure the Pounder PGOOD output to detect if pounder is present on Stabilizer.
        let pounder_pgood = gpiob.pb13.into_pull_down_input();
        delay.delay_ms(2u8);
        let pounder_devices = if pounder_pgood.is_high().unwrap() {
            let ad9959 = {
                let qspi_interface = {
                    // Instantiate the QUADSPI pins and peripheral interface.
                    let qspi_pins = {
                        let _qspi_ncs = gpioc
                            .pc11
                            .into_alternate_af9()
                            .set_speed(hal::gpio::Speed::VeryHigh);

                        let clk = gpiob
                            .pb2
                            .into_alternate_af9()
                            .set_speed(hal::gpio::Speed::VeryHigh);
                        let io0 = gpioe
                            .pe7
                            .into_alternate_af10()
                            .set_speed(hal::gpio::Speed::VeryHigh);
                        let io1 = gpioe
                            .pe8
                            .into_alternate_af10()
                            .set_speed(hal::gpio::Speed::VeryHigh);
                        let io2 = gpioe
                            .pe9
                            .into_alternate_af10()
                            .set_speed(hal::gpio::Speed::VeryHigh);
                        let io3 = gpioe
                            .pe10
                            .into_alternate_af10()
                            .set_speed(hal::gpio::Speed::VeryHigh);

                        (clk, io0, io1, io2, io3)
                    };

                    let qspi = hal::qspi::Qspi::bank2(
                        dp.QUADSPI,
                        qspi_pins,
                        10.mhz(),
                        &ccdr.clocks,
                        ccdr.peripheral.QSPI,
                    );
                    pounder::QspiInterface::new(qspi).unwrap()
                };

                let mut reset_pin = gpioa.pa0.into_push_pull_output();
                let io_update = gpiog.pg7.into_push_pull_output();

                let asm_delay = {
                    let frequency_hz = ccdr.clocks.c_ck().0;
                    asm_delay::AsmDelay::new(asm_delay::bitrate::Hertz(
                        frequency_hz,
                    ))
                };

                ad9959::Ad9959::new(
                    qspi_interface,
                    &mut reset_pin,
                    io_update,
                    asm_delay,
                    ad9959::Mode::FourBitSerial,
                    100_000_000f32,
                    5,
                )
                .unwrap()
            };

            let io_expander = {
                let sda = gpiob.pb7.into_alternate_af4().set_open_drain();
                let scl = gpiob.pb8.into_alternate_af4().set_open_drain();
                let i2c1 = dp.I2C1.i2c(
                    (scl, sda),
                    100.khz(),
                    ccdr.peripheral.I2C1,
                    &ccdr.clocks,
                );
                mcp23017::MCP23017::default(i2c1).unwrap()
            };

            let spi = {
                let spi_mosi = gpiod
                    .pd7
                    .into_alternate_af5()
                    .set_speed(hal::gpio::Speed::VeryHigh);
                let spi_miso = gpioa
                    .pa6
                    .into_alternate_af5()
                    .set_speed(hal::gpio::Speed::VeryHigh);
                let spi_sck = gpiog
                    .pg11
                    .into_alternate_af5()
                    .set_speed(hal::gpio::Speed::VeryHigh);

                let config = hal::spi::Config::new(hal::spi::Mode {
                    polarity: hal::spi::Polarity::IdleHigh,
                    phase: hal::spi::Phase::CaptureOnSecondTransition,
                });

                // The maximum frequency of this SPI must be limited due to capacitance on the MISO
                // line causing a long RC decay.
                dp.SPI1.spi(
                    (spi_sck, spi_miso, spi_mosi),
                    config,
                    5.mhz(),
                    ccdr.peripheral.SPI1,
                    &ccdr.clocks,
                )
            };

            let (adc1, adc2) = {
                let (mut adc1, mut adc2) = hal::adc::adc12(
                    dp.ADC1,
                    dp.ADC2,
                    &mut delay,
                    ccdr.peripheral.ADC12,
                    &ccdr.clocks,
                );

                let adc1 = {
                    adc1.calibrate();
                    adc1.enable()
                };

                let adc2 = {
                    adc2.calibrate();
                    adc2.enable()
                };

                (adc1, adc2)
            };

            let adc1_in_p = gpiof.pf11.into_analog();
            let adc2_in_p = gpiof.pf14.into_analog();

            Some(
                pounder::PounderDevices::new(
                    io_expander,
                    ad9959,
                    spi,
                    adc1,
                    adc2,
                    adc1_in_p,
                    adc2_in_p,
                )
                .unwrap(),
            )
        } else {
            None
        };

        let mut eeprom_i2c = {
            let sda = gpiof.pf0.into_alternate_af4().set_open_drain();
            let scl = gpiof.pf1.into_alternate_af4().set_open_drain();
            dp.I2C2.i2c(
                (scl, sda),
                100.khz(),
                ccdr.peripheral.I2C2,
                &ccdr.clocks,
            )
        };

        // Configure ethernet pins.
        {
            // Reset the PHY before configuring pins.
            let mut eth_phy_nrst = gpioe.pe3.into_push_pull_output();
            eth_phy_nrst.set_low().unwrap();
            delay.delay_us(200u8);
            eth_phy_nrst.set_high().unwrap();
            let _rmii_ref_clk = gpioa
                .pa1
                .into_alternate_af11()
                .set_speed(hal::gpio::Speed::VeryHigh);
            let _rmii_mdio = gpioa
                .pa2
                .into_alternate_af11()
                .set_speed(hal::gpio::Speed::VeryHigh);
            let _rmii_mdc = gpioc
                .pc1
                .into_alternate_af11()
                .set_speed(hal::gpio::Speed::VeryHigh);
            let _rmii_crs_dv = gpioa
                .pa7
                .into_alternate_af11()
                .set_speed(hal::gpio::Speed::VeryHigh);
            let _rmii_rxd0 = gpioc
                .pc4
                .into_alternate_af11()
                .set_speed(hal::gpio::Speed::VeryHigh);
            let _rmii_rxd1 = gpioc
                .pc5
                .into_alternate_af11()
                .set_speed(hal::gpio::Speed::VeryHigh);
            let _rmii_tx_en = gpiob
                .pb11
                .into_alternate_af11()
                .set_speed(hal::gpio::Speed::VeryHigh);
            let _rmii_txd0 = gpiob
                .pb12
                .into_alternate_af11()
                .set_speed(hal::gpio::Speed::VeryHigh);
            let _rmii_txd1 = gpiog
                .pg14
                .into_alternate_af11()
                .set_speed(hal::gpio::Speed::VeryHigh);
        }

        let mac_addr = match eeprom::read_eui48(&mut eeprom_i2c) {
            Err(_) => {
                info!("Could not read EEPROM, using default MAC address");
                net::wire::EthernetAddress([0x10, 0xE2, 0xD5, 0x00, 0x03, 0x00])
            }
            Ok(raw_mac) => net::wire::EthernetAddress(raw_mac),
        };

        let (network_interface, eth_mac) = {
            // Configure the ethernet controller
            let (eth_dma, eth_mac) = unsafe {
                ethernet::new_unchecked(
                    dp.ETHERNET_MAC,
                    dp.ETHERNET_MTL,
                    dp.ETHERNET_DMA,
                    &mut DES_RING,
                    mac_addr.clone(),
                    ccdr.peripheral.ETH1MAC,
                    &ccdr.clocks,
                )
            };

            // Reset and initialize the ethernet phy.
            let mut lan8742a =
                ethernet::phy::LAN8742A::new(eth_mac.set_phy_addr(0));
            lan8742a.phy_reset();
            lan8742a.phy_init();

            unsafe { ethernet::enable_interrupt() };

            let store = unsafe { &mut NET_STORE };

            store.ip_addrs[0] = net::wire::IpCidr::new(
                net::wire::IpAddress::v4(10, 0, 16, 99),
                24,
            );

            let default_v4_gw = Ipv4Address::new(10, 0, 16, 1);
            let mut routes = Routes::new(&mut store.routes_storage[..]);
            routes.add_default_ipv4_route(default_v4_gw).unwrap();

            let neighbor_cache =
                net::iface::NeighborCache::new(&mut store.neighbor_cache[..]);

            let interface = net::iface::EthernetInterfaceBuilder::new(eth_dma)
                .ethernet_addr(mac_addr)
                .neighbor_cache(neighbor_cache)
                .ip_addrs(&mut store.ip_addrs[..])
                .routes(routes)
                .finalize();

            (interface, lan8742a)
        };

        cp.SCB.enable_icache();

        // info!("Version {} {}", build_info::PKG_VERSION, build_info::GIT_VERSION.unwrap());
        // info!("Built on {}", build_info::BUILT_TIME_UTC);
        // info!("{} {}", build_info::RUSTC_VERSION, build_info::TARGET);

        // Utilize the cycle counter for RTIC scheduling.
        cp.DWT.enable_cycle_counter();

        // Configure timer 2 to trigger conversions for the ADC
        let timer2 =
            dp.TIM2.timer(500.khz(), ccdr.peripheral.TIM2, &ccdr.clocks);
        {
            let t2_regs = unsafe { &*hal::stm32::TIM2::ptr() };
            t2_regs.dier.modify(|_, w| w.ude().set_bit());
        }

        // Start the SPI transfers.
        dma_channels.0.start();
        dma_channels.1.start();

        init::LateResources {
            afe0: afe0,
            adc0: adc0_spi,
            dac0: dac0_spi,

            afe1: afe1,
            adc1: adc1_spi,
            dac1: dac1_spi,

            timer: timer2,
            pounder: pounder_devices,

            eeprom_i2c,
            net_interface: network_interface,
            eth_mac,
            mac_addr,
        }
    }

    #[task(binds = SPI3, resources = [adc1, dac1, iir_state, iir_ch], priority = 2)]
    fn spi3(c: spi3::Context) {
        let output: u16 = {
            let a: u16 = c.resources.adc1.read().unwrap();
            let x0 = f32::from(a as i16);
            let y0 =
                c.resources.iir_ch[1].update(&mut c.resources.iir_state[1], x0);
            y0 as i16 as u16 ^ 0x8000
        };

        c.resources.dac1.send(output).unwrap();
    }

    #[task(binds = SPI2, resources = [adc0, dac0, iir_state, iir_ch], priority = 2)]
    fn spi2(c: spi2::Context) {
        let output: u16 = {
            let a: u16 = c.resources.adc0.read().unwrap();
            let x0 = f32::from(a as i16);
            let y0 =
                c.resources.iir_ch[0].update(&mut c.resources.iir_state[0], x0);
            y0 as i16 as u16 ^ 0x8000
        };

        c.resources.dac0.send(output).unwrap();
    }

    #[idle(resources=[net_interface, pounder, mac_addr, eth_mac, iir_state, iir_ch, afe0, afe1])]
    fn idle(mut c: idle::Context) -> ! {
        let mut socket_set_entries: [_; 8] = Default::default();
        let mut sockets =
            net::socket::SocketSet::new(&mut socket_set_entries[..]);

        let mut rx_storage = [0; TCP_RX_BUFFER_SIZE];
        let mut tx_storage = [0; TCP_TX_BUFFER_SIZE];
        let tcp_handle = {
            let tcp_rx_buffer =
                net::socket::TcpSocketBuffer::new(&mut rx_storage[..]);
            let tcp_tx_buffer =
                net::socket::TcpSocketBuffer::new(&mut tx_storage[..]);
            let tcp_socket =
                net::socket::TcpSocket::new(tcp_rx_buffer, tcp_tx_buffer);
            sockets.add(tcp_socket)
        };

        let mut server = server::Server::new();

        let mut time = 0u32;
        let mut next_ms = Instant::now();

        // TODO: Replace with reference to CPU clock from CCDR.
        next_ms += 400_000.cycles();

        loop {
            let tick = Instant::now() > next_ms;

            if tick {
                next_ms += 400_000.cycles();
                time += 1;
            }

            {
                let socket =
                    &mut *sockets.get::<net::socket::TcpSocket>(tcp_handle);
                if socket.state() == net::socket::TcpState::CloseWait {
                    socket.close();
                } else if !(socket.is_open() || socket.is_listening()) {
                    socket
                        .listen(1235)
                        .unwrap_or_else(|e| warn!("TCP listen error: {:?}", e));
                } else {
                    server.poll(socket, |req| {
                        info!("Got request: {:?}", req);
                        route_request!(req,
                            readable_attributes: [
                                "stabilizer/iir/state": (|| {
                                    let state = c.resources.iir_state.lock(|iir_state|
                                        server::Status {
                                            t: time,
                                            x0: iir_state[0][0],
                                            y0: iir_state[0][2],
                                            x1: iir_state[1][0],
                                            y1: iir_state[1][2],
                                    });

                                    Ok::<server::Status, ()>(state)
                                }),
                                "stabilizer/afe0/gain": (|| c.resources.afe0.get_gain()),
                                "stabilizer/afe1/gain": (|| c.resources.afe1.get_gain()),
                                "pounder/in0": (|| {
                                    match c.resources.pounder {
                                        Some(pounder) =>
                                            pounder.get_input_channel_state(pounder::Channel::In0),
                                        _ => Err(pounder::Error::Access),
                                    }
                                }),
                                "pounder/in1": (|| {
                                    match c.resources.pounder {
                                        Some(pounder) =>
                                            pounder.get_input_channel_state(pounder::Channel::In1),
                                        _ => Err(pounder::Error::Access),
                                    }
                                }),
                                "pounder/out0": (|| {
                                    match c.resources.pounder {
                                        Some(pounder) =>
                                            pounder.get_output_channel_state(pounder::Channel::Out0),
                                        _ => Err(pounder::Error::Access),
                                    }
                                }),
                                "pounder/out1": (|| {
                                    match c.resources.pounder {
                                        Some(pounder) =>
                                            pounder.get_output_channel_state(pounder::Channel::Out1),
                                        _ => Err(pounder::Error::Access),
                                    }
                                }),
                                "pounder/dds/clock": (|| {
                                    match c.resources.pounder {
                                        Some(pounder) => pounder.get_dds_clock_config(),
                                        _ => Err(pounder::Error::Access),
                                    }
                                })
                            ],

                            modifiable_attributes: [
                                "stabilizer/iir0/state": server::IirRequest, (|req: server::IirRequest| {
                                    c.resources.iir_ch.lock(|iir_ch| {
                                        if req.channel > 1 {
                                            return Err(());
                                        }

                                        iir_ch[req.channel as usize] = req.iir;

                                        Ok::<server::IirRequest, ()>(req)
                                    })
                                }),
                                "stabilizer/iir1/state": server::IirRequest, (|req: server::IirRequest| {
                                    c.resources.iir_ch.lock(|iir_ch| {
                                        if req.channel > 1 {
                                            return Err(());
                                        }

                                        iir_ch[req.channel as usize] = req.iir;

                                        Ok::<server::IirRequest, ()>(req)
                                    })
                                }),
                                "pounder/in0": pounder::ChannelState, (|state| {
                                    match c.resources.pounder {
                                        Some(pounder) =>
                                            pounder.set_channel_state(pounder::Channel::In0, state),
                                        _ => Err(pounder::Error::Access),
                                    }
                                }),
                                "pounder/in1": pounder::ChannelState, (|state| {
                                    match c.resources.pounder {
                                        Some(pounder) =>
                                            pounder.set_channel_state(pounder::Channel::In1, state),
                                        _ => Err(pounder::Error::Access),
                                    }
                                }),
                                "pounder/out0": pounder::ChannelState, (|state| {
                                    match c.resources.pounder {
                                        Some(pounder) =>
                                            pounder.set_channel_state(pounder::Channel::Out0, state),
                                        _ => Err(pounder::Error::Access),
                                    }
                                }),
                                "pounder/out1": pounder::ChannelState, (|state| {
                                    match c.resources.pounder {
                                        Some(pounder) =>
                                            pounder.set_channel_state(pounder::Channel::Out1, state),
                                        _ => Err(pounder::Error::Access),
                                    }
                                }),
                                "pounder/dds/clock": pounder::DdsClockConfig, (|config| {
                                    match c.resources.pounder {
                                        Some(pounder) => pounder.configure_dds_clock(config),
                                        _ => Err(pounder::Error::Access),
                                    }
                                }),
                                "stabilizer/afe0/gain": afe::Gain, (|gain| {
                                    Ok::<(), ()>(c.resources.afe0.set_gain(gain))
                                }),
                                "stabilizer/afe1/gain": afe::Gain, (|gain| {
                                    Ok::<(), ()>(c.resources.afe1.set_gain(gain))
                                })
                            ]
                        )
                    });
                }
            }

            let sleep = match c.resources.net_interface.poll(
                &mut sockets,
                net::time::Instant::from_millis(time as i64),
            ) {
                Ok(changed) => changed == false,
                Err(net::Error::Unrecognized) => true,
                Err(e) => {
                    info!("iface poll error: {:?}", e);
                    true
                }
            };

            if sleep {
                cortex_m::asm::wfi();
            }
        }
    }

    #[task(binds = ETH, priority = 1)]
    fn eth(_: eth::Context) {
        unsafe { ethernet::interrupt_handler() }
    }

    extern "C" {
        // hw interrupt handlers for RTIC to use for scheduling tasks
        // one per priority
        fn DCMI();
        fn JPEG();
        fn SDMMC();
    }
};

#[exception]
fn HardFault(ef: &cortex_m_rt::ExceptionFrame) -> ! {
    panic!("HardFault at {:#?}", ef);
}

#[exception]
fn DefaultHandler(irqn: i16) {
    panic!("Unhandled exception (IRQn = {})", irqn);
}<|MERGE_RESOLUTION|>--- conflicted
+++ resolved
@@ -39,14 +39,10 @@
     ethernet::{self, PHY},
     rcc::rec::ResetEnable,
 };
+
 use smoltcp as net;
-<<<<<<< HEAD
-=======
 use smoltcp::iface::Routes;
 use smoltcp::wire::Ipv4Address;
-
-use stm32h7_ethernet as ethernet;
->>>>>>> f38c58ab
 
 use heapless::{consts::*, String};
 
