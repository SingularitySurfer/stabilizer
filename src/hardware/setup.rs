--- conflicted
+++ resolved
@@ -742,7 +742,6 @@
     fp_led_2.set_low();
     fp_led_3.set_low();
 
-<<<<<<< HEAD
     let mut i2c1 = {
         let mut sda = gpiob.pb7.into_alternate().set_open_drain();
         let mut scl = gpiob.pb8.into_alternate().set_open_drain();
@@ -768,8 +767,6 @@
 
     // Use default PLL2p clock input with 1/2 prescaler for a 25 MHz ADC kernel clock.
     // Note that there is an additional, fixed 1/2 prescaler in the clock path.
-=======
->>>>>>> 3562cdc3
     let (adc1, adc2, adc3) = {
         let (mut adc1, mut adc2) = hal::adc::adc12(
             device.ADC1,
