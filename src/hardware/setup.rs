///! Stabilizer hardware configuration
///!
///! This file contains all of the hardware-specific configuration of Stabilizer.
use core::sync::atomic::{self, AtomicBool, Ordering};
use core::{ptr, slice};
use driver::{DriverDevices, I2cDevices};
use stm32h7xx_hal::{
    self as hal,
    ethernet::{self, PHY},
    gpio::Speed,
    prelude::*,
};

use smoltcp_nal::smoltcp;

<<<<<<< HEAD
use crate::hardware::driver::relays;
use crate::hardware::Mezzanine;

=======
>>>>>>> c27237f0
use super::{
    adc, afe, dac, design_parameters, driver, eeprom,
    input_stamper::InputStamper, pounder, pounder::dds_output::DdsOutput,
    shared_adc::SharedAdc, timers, DigitalInput0, DigitalInput1, EthernetPhy,
    Mezzanine, NetworkStack, SystemTimer, Systick, AFE0, AFE1,
};

const NUM_TCP_SOCKETS: usize = 4;
const NUM_UDP_SOCKETS: usize = 1;
const NUM_SOCKETS: usize = NUM_UDP_SOCKETS + NUM_TCP_SOCKETS;

pub struct NetStorage {
    pub ip_addrs: [smoltcp::wire::IpCidr; 1],

    // Note: There is an additional socket set item required for the DHCP socket.
    pub sockets: [smoltcp::iface::SocketStorage<'static>; NUM_SOCKETS + 1],
    pub tcp_socket_storage: [TcpSocketStorage; NUM_TCP_SOCKETS],
    pub udp_socket_storage: [UdpSocketStorage; NUM_UDP_SOCKETS],
    pub neighbor_cache:
        [Option<(smoltcp::wire::IpAddress, smoltcp::iface::Neighbor)>; 8],
    pub routes_cache:
        [Option<(smoltcp::wire::IpCidr, smoltcp::iface::Route)>; 8],
}

#[derive(Copy, Clone)]
pub struct UdpSocketStorage {
    rx_storage: [u8; 1024],
    tx_storage: [u8; 2048],
    tx_metadata:
        [smoltcp::storage::PacketMetadata<smoltcp::wire::IpEndpoint>; 10],
    rx_metadata:
        [smoltcp::storage::PacketMetadata<smoltcp::wire::IpEndpoint>; 10],
}

impl UdpSocketStorage {
    const fn new() -> Self {
        Self {
            rx_storage: [0; 1024],
            tx_storage: [0; 2048],
            tx_metadata: [smoltcp::storage::PacketMetadata::<
                smoltcp::wire::IpEndpoint,
            >::EMPTY; 10],
            rx_metadata: [smoltcp::storage::PacketMetadata::<
                smoltcp::wire::IpEndpoint,
            >::EMPTY; 10],
        }
    }
}

#[derive(Copy, Clone)]
pub struct TcpSocketStorage {
    rx_storage: [u8; 1024],
    tx_storage: [u8; 1024],
}

impl TcpSocketStorage {
    const fn new() -> Self {
        Self {
            rx_storage: [0; 1024],
            tx_storage: [0; 1024],
        }
    }
}

impl Default for NetStorage {
    fn default() -> Self {
        NetStorage {
            // Placeholder for the real IP address, which is initialized at runtime.
            ip_addrs: [smoltcp::wire::IpCidr::Ipv6(
                smoltcp::wire::Ipv6Cidr::SOLICITED_NODE_PREFIX,
            )],
            neighbor_cache: [None; 8],
            routes_cache: [None; 8],
            sockets: [smoltcp::iface::SocketStorage::EMPTY; NUM_SOCKETS + 1],
            tcp_socket_storage: [TcpSocketStorage::new(); NUM_TCP_SOCKETS],
            udp_socket_storage: [UdpSocketStorage::new(); NUM_UDP_SOCKETS],
        }
    }
}

/// The available networking devices on Stabilizer.
pub struct NetworkDevices {
    pub stack: NetworkStack,
    pub phy: EthernetPhy,
    pub mac_address: smoltcp::wire::EthernetAddress,
}

/// The available hardware interfaces on Stabilizer.
pub struct StabilizerDevices {
    pub systick: Systick,
    pub afes: (AFE0, AFE1),
    pub adcs: (adc::Adc0Input, adc::Adc1Input),
    pub dacs: (dac::Dac0Output, dac::Dac1Output),
    pub timestamper: InputStamper,
    pub adc_dac_timer: timers::SamplingTimer,
    pub timestamp_timer: timers::TimestampTimer,
    pub net: NetworkDevices,
    pub digital_inputs: (DigitalInput0, DigitalInput1),
}

/// The available Pounder-specific hardware interfaces.
pub struct PounderDevices {
    pub pounder: pounder::PounderDevices,
    pub dds_output: DdsOutput,

    #[cfg(not(feature = "pounder_v1_0"))]
    pub timestamper: pounder::timestamp::Timestamper,
}

#[link_section = ".sram3.eth"]
/// Static storage for the ethernet DMA descriptor ring.
static mut DES_RING: ethernet::DesRing<
    { super::TX_DESRING_CNT },
    { super::RX_DESRING_CNT },
> = ethernet::DesRing::new();

/// Setup ITCM and load its code from flash.
///
/// For portability and maintainability this is implemented in Rust.
/// Since this is implemented in Rust the compiler may assume that bss and data are set
/// up already. There is no easy way to ensure this implementation will never need bss
/// or data. Hence we can't safely run this as the cortex-m-rt `pre_init` hook before
/// bss/data is setup.
///
/// Calling (through IRQ or directly) any code in ITCM before having called
/// this method is undefined.
fn load_itcm() {
    extern "C" {
        static mut __sitcm: u32;
        static mut __eitcm: u32;
        static mut __siitcm: u32;
    }
    // NOTE(unsafe): Assuming the address symbols from the linker as well as
    // the source instruction data are all valid, this is safe as it only
    // copies linker-prepared data to where the code expects it to be.
    // Calling it multiple times is safe as well.

    unsafe {
        // ITCM is enabled on reset on our CPU but might not be on others.
        // Keep for completeness.
        const ITCMCR: *mut u32 = 0xE000_EF90usize as _;
        ptr::write_volatile(ITCMCR, ptr::read_volatile(ITCMCR) | 1);

        // Ensure ITCM is enabled before loading.
        atomic::fence(Ordering::SeqCst);

        let len =
            (&__eitcm as *const u32).offset_from(&__sitcm as *const _) as usize;
        let dst = slice::from_raw_parts_mut(&mut __sitcm as *mut _, len);
        let src = slice::from_raw_parts(&__siitcm as *const _, len);
        // Load code into ITCM.
        dst.copy_from_slice(src);
    }

    // Ensure ITCM is loaded before potentially executing any instructions from it.
    atomic::fence(Ordering::SeqCst);
    cortex_m::asm::dsb();
    cortex_m::asm::isb();
}

/// Configure the stabilizer hardware for operation.
///
/// # Note
/// Refer to [design_parameters::TIMER_FREQUENCY] to determine the frequency of the sampling timer.
///
/// # Args
/// * `core` - The cortex-m peripherals.
/// * `device` - The microcontroller peripherals to be configured.
/// * `clock` - A `SystemTimer` implementing `Clock`.
/// * `batch_size` - The size of each ADC/DAC batch.
/// * `sample_ticks` - The number of timer ticks between each sample.
///
/// # Returns
/// (stabilizer, pounder) where `stabilizer` is a `StabilizerDevices` structure containing all
/// stabilizer hardware interfaces in a disabled state. `pounder` is an `Option` containing
/// `Some(devices)` if pounder is detected, where `devices` is a `PounderDevices` structure
/// containing all of the pounder hardware interfaces in a disabled state.
pub fn setup(
    mut core: stm32h7xx_hal::stm32::CorePeripherals,
    device: stm32h7xx_hal::stm32::Peripherals,
    clock: SystemTimer,
    batch_size: usize,
    sample_ticks: u32,
) -> (StabilizerDevices, Mezzanine) {
    // Set up RTT logging
    {
        // Enable debug during WFE/WFI-induced sleep
        device.DBGMCU.cr.modify(|_, w| w.dbgsleep_d1().set_bit());

        // Set up RTT channel to use for `rprintln!()` as "best effort".
        // This removes a critical section around the logging and thus allows
        // high-prio tasks to always interrupt at low latency.
        // It comes at a cost:
        // If a high-priority tasks preempts while we are logging something,
        // and if we then also want to log from within that high-preiority task,
        // the high-prio log message will be lost.

        let channels = rtt_target::rtt_init_default!();
        // Note(unsafe): The closure we pass does not establish a critical section
        // as demanded but it does ensure synchronization and implements a lock.
        unsafe {
            rtt_target::set_print_channel_cs(
                channels.up.0,
                &((|arg, f| {
                    static LOCKED: AtomicBool = AtomicBool::new(false);
                    if LOCKED.compare_exchange_weak(
                        false,
                        true,
                        Ordering::Acquire,
                        Ordering::Relaxed,
                    ) == Ok(false)
                    {
                        f(arg);
                        LOCKED.store(false, Ordering::Release);
                    }
                }) as rtt_target::CriticalSectionFunc),
            );
        }

        static LOGGER: rtt_logger::RTTLogger =
            rtt_logger::RTTLogger::new(log::LevelFilter::Debug);
        log::set_logger(&LOGGER)
            .map(|()| log::set_max_level(log::LevelFilter::Trace))
            .unwrap();
        log::info!("Starting");
    }

    let pwr = device.PWR.constrain();
    let vos = pwr.freeze();

    // Enable SRAM3 for the ethernet descriptor ring.
    device.RCC.ahb2enr.modify(|_, w| w.sram3en().set_bit());

    // Clear reset flags.
    device.RCC.rsr.write(|w| w.rmvf().set_bit());

    // Select the PLLs for SPI.
    device
        .RCC
        .d2ccip1r
        .modify(|_, w| w.spi123sel().pll2_p().spi45sel().pll2_q());

    device.RCC.d1ccipr.modify(|_, w| w.qspisel().rcc_hclk3());

    let rcc = device.RCC.constrain();
    let ccdr = rcc
        .use_hse(8.MHz())
        .sysclk(design_parameters::SYSCLK.convert())
        .hclk(200.MHz())
        .per_ck(design_parameters::TIMER_FREQUENCY.convert())
        .pll2_p_ck(100.MHz())
        .pll2_q_ck(100.MHz())
        .freeze(vos, &device.SYSCFG);

    // Before being able to call any code in ITCM, load that code from flash.
    load_itcm();

    let systick = Systick::new(core.SYST, ccdr.clocks.sysclk().to_Hz());

    // After ITCM loading.
    core.SCB.enable_icache();

    let mut delay = asm_delay::AsmDelay::new(asm_delay::bitrate::Hertz(
        ccdr.clocks.c_ck().to_Hz(),
    ));

    let gpioa = device.GPIOA.split(ccdr.peripheral.GPIOA);
    let gpiob = device.GPIOB.split(ccdr.peripheral.GPIOB);
    let gpioc = device.GPIOC.split(ccdr.peripheral.GPIOC);
    let gpiod = device.GPIOD.split(ccdr.peripheral.GPIOD);
    let gpioe = device.GPIOE.split(ccdr.peripheral.GPIOE);
    let gpiof = device.GPIOF.split(ccdr.peripheral.GPIOF);
    let mut gpiog = device.GPIOG.split(ccdr.peripheral.GPIOG);

    let dma_streams =
        hal::dma::dma::StreamsTuple::new(device.DMA1, ccdr.peripheral.DMA1);

    // Verify that batch period does not exceed RTIC Monotonic timer period.
    assert!(
        (batch_size as u32 * sample_ticks) as f32
            * design_parameters::TIMER_PERIOD
            * (super::MONOTONIC_FREQUENCY as f32)
            < 1.
    );

    // Configure timer 2 to trigger conversions for the ADC
    let mut sampling_timer = {
        // The timer frequency is manually adjusted below, so the 1KHz setting here is a
        // dont-care.
        let mut timer2 =
            device
                .TIM2
                .timer(1.kHz(), ccdr.peripheral.TIM2, &ccdr.clocks);

        // Configure the timer to count at the designed tick rate. We will manually set the
        // period below.
        timer2.pause();
        timer2.set_tick_freq(design_parameters::TIMER_FREQUENCY.convert());

        let mut sampling_timer = timers::SamplingTimer::new(timer2);
        sampling_timer.set_period_ticks(sample_ticks - 1);

        // The sampling timer is used as the master timer for the shadow-sampling timer. Thus,
        // it generates a trigger whenever it is enabled.

        sampling_timer
    };

    let mut shadow_sampling_timer = {
        // The timer frequency is manually adjusted below, so the 1KHz setting here is a
        // dont-care.
        let mut timer3 =
            device
                .TIM3
                .timer(1.kHz(), ccdr.peripheral.TIM3, &ccdr.clocks);

        // Configure the timer to count at the designed tick rate. We will manually set the
        // period below.
        timer3.pause();
        timer3.reset_counter();
        timer3.set_tick_freq(design_parameters::TIMER_FREQUENCY.convert());

        let mut shadow_sampling_timer =
            timers::ShadowSamplingTimer::new(timer3);
        shadow_sampling_timer.set_period_ticks(sample_ticks as u16 - 1);

        // The shadow sampling timer is a slave-mode timer to the sampling timer. It should
        // always be in-sync - thus, we configure it to operate in slave mode using "Trigger
        // mode".
        // For TIM3, TIM2 can be made the internal trigger connection using ITR1. Thus, the
        // SamplingTimer start now gates the start of the ShadowSamplingTimer.
        shadow_sampling_timer.set_slave_mode(
            timers::TriggerSource::Trigger1,
            timers::SlaveMode::Trigger,
        );

        shadow_sampling_timer
    };

    let sampling_timer_channels = sampling_timer.channels();
    let shadow_sampling_timer_channels = shadow_sampling_timer.channels();

    let mut timestamp_timer = {
        // The timer frequency is manually adjusted below, so the 1KHz setting here is a
        // dont-care.
        let mut timer5 =
            device
                .TIM5
                .timer(1.kHz(), ccdr.peripheral.TIM5, &ccdr.clocks);

        // Configure the timer to count at the designed tick rate. We will manually set the
        // period below.
        timer5.pause();
        timer5.set_tick_freq(design_parameters::TIMER_FREQUENCY.convert());

        // The timestamp timer runs at the counter cycle period as the sampling timers.
        // To accomodate this, we manually set the prescaler identical to the sample
        // timer, but use maximum overflow period.
        let mut timer = timers::TimestampTimer::new(timer5);

        // TODO: Check hardware synchronization of timestamping and the sampling timers
        // for phase shift determinism.

        timer.set_period_ticks(u32::MAX);

        timer
    };

    let timestamp_timer_channels = timestamp_timer.channels();

    // Configure the SPI interfaces to the ADCs and DACs.
    let adcs = {
        let adc0 = {
            let miso = gpiob.pb14.into_alternate().speed(Speed::VeryHigh);
            let sck = gpiob.pb10.into_alternate().speed(Speed::VeryHigh);
            let nss = gpiob.pb9.into_alternate().speed(Speed::VeryHigh);

            let config = hal::spi::Config::new(hal::spi::Mode {
                polarity: hal::spi::Polarity::IdleHigh,
                phase: hal::spi::Phase::CaptureOnSecondTransition,
            })
            .hardware_cs(hal::spi::HardwareCS {
                mode: hal::spi::HardwareCSMode::WordTransaction,
                assertion_delay: design_parameters::ADC_SETUP_TIME,
                polarity: hal::spi::Polarity::IdleHigh,
            })
            .communication_mode(hal::spi::CommunicationMode::Receiver);

            let spi: hal::spi::Spi<_, _, u16> = device.SPI2.spi(
                (sck, miso, hal::spi::NoMosi, nss),
                config,
                design_parameters::ADC_DAC_SCK_MAX.convert(),
                ccdr.peripheral.SPI2,
                &ccdr.clocks,
            );

            adc::Adc0Input::new(
                spi,
                dma_streams.0,
                dma_streams.1,
                dma_streams.2,
                sampling_timer_channels.ch1,
                shadow_sampling_timer_channels.ch1,
                batch_size,
            )
        };

        let adc1 = {
            let miso = gpiob.pb4.into_alternate().speed(Speed::VeryHigh);
            let sck = gpioc.pc10.into_alternate().speed(Speed::VeryHigh);
            let nss = gpioa.pa15.into_alternate().speed(Speed::VeryHigh);

            let config = hal::spi::Config::new(hal::spi::Mode {
                polarity: hal::spi::Polarity::IdleHigh,
                phase: hal::spi::Phase::CaptureOnSecondTransition,
            })
            .hardware_cs(hal::spi::HardwareCS {
                mode: hal::spi::HardwareCSMode::WordTransaction,
                assertion_delay: design_parameters::ADC_SETUP_TIME,
                polarity: hal::spi::Polarity::IdleHigh,
            })
            .communication_mode(hal::spi::CommunicationMode::Receiver);

            let spi: hal::spi::Spi<_, _, u16> = device.SPI3.spi(
                (sck, miso, hal::spi::NoMosi, nss),
                config,
                design_parameters::ADC_DAC_SCK_MAX.convert(),
                ccdr.peripheral.SPI3,
                &ccdr.clocks,
            );

            adc::Adc1Input::new(
                spi,
                dma_streams.3,
                dma_streams.4,
                dma_streams.5,
                sampling_timer_channels.ch2,
                shadow_sampling_timer_channels.ch2,
                batch_size,
            )
        };

        (adc0, adc1)
    };

    let dacs = {
        let mut dac_clr_n = gpioe.pe12.into_push_pull_output();
        dac_clr_n.set_high();

        let dac0_spi = {
            let miso = gpioe.pe5.into_alternate().speed(Speed::VeryHigh);
            let sck = gpioe.pe2.into_alternate().speed(Speed::VeryHigh);
            let nss = gpioe.pe4.into_alternate().speed(Speed::VeryHigh);

            let config = hal::spi::Config::new(hal::spi::Mode {
                polarity: hal::spi::Polarity::IdleHigh,
                phase: hal::spi::Phase::CaptureOnSecondTransition,
            })
            .hardware_cs(hal::spi::HardwareCS {
                mode: hal::spi::HardwareCSMode::WordTransaction,
                assertion_delay: 0.0,
                polarity: hal::spi::Polarity::IdleHigh,
            })
            .communication_mode(hal::spi::CommunicationMode::Transmitter)
            .swap_mosi_miso();

            device.SPI4.spi(
                (sck, miso, hal::spi::NoMosi, nss),
                config,
                design_parameters::ADC_DAC_SCK_MAX.convert(),
                ccdr.peripheral.SPI4,
                &ccdr.clocks,
            )
        };

        let dac1_spi = {
            let miso = gpiof.pf8.into_alternate().speed(Speed::VeryHigh);
            let sck = gpiof.pf7.into_alternate().speed(Speed::VeryHigh);
            let nss = gpiof.pf6.into_alternate().speed(Speed::VeryHigh);

            let config = hal::spi::Config::new(hal::spi::Mode {
                polarity: hal::spi::Polarity::IdleHigh,
                phase: hal::spi::Phase::CaptureOnSecondTransition,
            })
            .hardware_cs(hal::spi::HardwareCS {
                mode: hal::spi::HardwareCSMode::WordTransaction,
                assertion_delay: 0.0,
                polarity: hal::spi::Polarity::IdleHigh,
            })
            .communication_mode(hal::spi::CommunicationMode::Transmitter)
            .swap_mosi_miso();

            device.SPI5.spi(
                (sck, miso, hal::spi::NoMosi, nss),
                config,
                design_parameters::ADC_DAC_SCK_MAX.convert(),
                ccdr.peripheral.SPI5,
                &ccdr.clocks,
            )
        };

        let dac0 = dac::Dac0Output::new(
            dac0_spi,
            dma_streams.6,
            sampling_timer_channels.ch3,
            batch_size,
        );
        let dac1 = dac::Dac1Output::new(
            dac1_spi,
            dma_streams.7,
            sampling_timer_channels.ch4,
            batch_size,
        );

        dac_clr_n.set_low();
        // dac0_ldac_n
        gpioe.pe11.into_push_pull_output().set_low();
        // dac1_ldac_n
        gpioe.pe15.into_push_pull_output().set_low();
        dac_clr_n.set_high();

        (dac0, dac1)
    };

    let afes = {
        // AFE_PWR_ON on hardware revision v1.3.2
        gpioe.pe1.into_push_pull_output().set_high();

        let afe0 = {
            let a0_pin = gpiof.pf2.into_push_pull_output();
            let a1_pin = gpiof.pf5.into_push_pull_output();
            afe::ProgrammableGainAmplifier::new(a0_pin, a1_pin)
        };

        let afe1 = {
            let a0_pin = gpiod.pd14.into_push_pull_output();
            let a1_pin = gpiod.pd15.into_push_pull_output();
            afe::ProgrammableGainAmplifier::new(a0_pin, a1_pin)
        };

        (afe0, afe1)
    };

    let input_stamper = {
        let trigger = gpioa.pa3.into_alternate();
        InputStamper::new(trigger, timestamp_timer_channels.ch4)
    };

    let digital_inputs = {
        let di0 = gpiog.pg9.into_floating_input();
        let di1 = gpioc.pc15.into_floating_input();
        (di0, di1)
    };

    let mut eeprom_i2c = {
        let sda = gpiof.pf0.into_alternate().set_open_drain();
        let scl = gpiof.pf1.into_alternate().set_open_drain();
        device.I2C2.i2c(
            (scl, sda),
            100.kHz(),
            ccdr.peripheral.I2C2,
            &ccdr.clocks,
        )
    };

    let mac_addr = smoltcp::wire::EthernetAddress(
        eeprom::read_eui48(
            &mut eeprom_i2c,
            &mut delay,
            40, // Try a maximum of 40 times to account for turn-on transients.
        )
        .unwrap(),
    );
    log::info!("EUI48: {}", mac_addr);

    let network_devices = {
        let ethernet_pins = {
            // Reset the PHY before configuring pins.
            let mut eth_phy_nrst = gpioe.pe3.into_push_pull_output();
            eth_phy_nrst.set_low();
            delay.delay_us(200u8);
            eth_phy_nrst.set_high();

            let ref_clk = gpioa.pa1.into_alternate().speed(Speed::VeryHigh);
            let mdio = gpioa.pa2.into_alternate().speed(Speed::VeryHigh);
            let mdc = gpioc.pc1.into_alternate().speed(Speed::VeryHigh);
            let crs_dv = gpioa.pa7.into_alternate().speed(Speed::VeryHigh);
            let rxd0 = gpioc.pc4.into_alternate().speed(Speed::VeryHigh);
            let rxd1 = gpioc.pc5.into_alternate().speed(Speed::VeryHigh);
            let tx_en = gpiob.pb11.into_alternate().speed(Speed::VeryHigh);
            let txd0 = gpiob.pb12.into_alternate().speed(Speed::VeryHigh);
            let txd1 = gpiog.pg14.into_alternate().speed(Speed::VeryHigh);

            (ref_clk, mdio, mdc, crs_dv, rxd0, rxd1, tx_en, txd0, txd1)
        };

        // Configure the ethernet controller
        let (eth_dma, eth_mac) = ethernet::new(
            device.ETHERNET_MAC,
            device.ETHERNET_MTL,
            device.ETHERNET_DMA,
            ethernet_pins,
            // Note(unsafe): We only call this function once to take ownership of the
            // descriptor ring.
            unsafe { &mut DES_RING },
            mac_addr,
            ccdr.peripheral.ETH1MAC,
            &ccdr.clocks,
        );

        // Reset and initialize the ethernet phy.
        let mut lan8742a =
            ethernet::phy::LAN8742A::new(eth_mac.set_phy_addr(0));
        lan8742a.phy_reset();
        lan8742a.phy_init();

        unsafe { ethernet::enable_interrupt() };

        // Configure IP address according to DHCP socket availability
        let ip_addrs: smoltcp::wire::IpAddress = option_env!("STATIC_IP")
            .unwrap_or("0.0.0.0")
            .parse()
            .unwrap();

        // Note(unwrap): The hardware configuration function is only allowed to be called once.
        // Unwrapping is intended to panic if called again to prevent re-use of global memory.
        let store =
            cortex_m::singleton!(: NetStorage = NetStorage::default()).unwrap();

        store.ip_addrs[0] = smoltcp::wire::IpCidr::new(ip_addrs, 24);

        let mut routes =
            smoltcp::iface::Routes::new(&mut store.routes_cache[..]);
        routes
            .add_default_ipv4_route(smoltcp::wire::Ipv4Address::UNSPECIFIED)
            .unwrap();

        let neighbor_cache =
            smoltcp::iface::NeighborCache::new(&mut store.neighbor_cache[..]);

        let mut interface = smoltcp::iface::InterfaceBuilder::new(
            eth_dma,
            &mut store.sockets[..],
        )
        .hardware_addr(smoltcp::wire::HardwareAddress::Ethernet(mac_addr))
        .neighbor_cache(neighbor_cache)
        .ip_addrs(&mut store.ip_addrs[..])
        .routes(routes)
        .finalize();

        if ip_addrs.is_unspecified() {
            interface.add_socket(smoltcp::socket::Dhcpv4Socket::new());
        }

        for storage in store.tcp_socket_storage[..].iter_mut() {
            let tcp_socket = {
                let rx_buffer = smoltcp::socket::TcpSocketBuffer::new(
                    &mut storage.rx_storage[..],
                );
                let tx_buffer = smoltcp::socket::TcpSocketBuffer::new(
                    &mut storage.tx_storage[..],
                );

                smoltcp::socket::TcpSocket::new(rx_buffer, tx_buffer)
            };

            interface.add_socket(tcp_socket);
        }

        for storage in store.udp_socket_storage[..].iter_mut() {
            let udp_socket = {
                let rx_buffer = smoltcp::socket::UdpSocketBuffer::new(
                    &mut storage.rx_metadata[..],
                    &mut storage.rx_storage[..],
                );
                let tx_buffer = smoltcp::socket::UdpSocketBuffer::new(
                    &mut storage.tx_metadata[..],
                    &mut storage.tx_storage[..],
                );

                smoltcp::socket::UdpSocket::new(rx_buffer, tx_buffer)
            };

            interface.add_socket(udp_socket);
        }

        let random_seed = {
            let mut rng =
                device.RNG.constrain(ccdr.peripheral.RNG, &ccdr.clocks);
            let mut data = [0u8; 4];
            rng.fill(&mut data).unwrap();
            data
        };

        let mut stack = smoltcp_nal::NetworkStack::new(interface, clock);

        stack.seed_random_port(&random_seed);

        NetworkDevices {
            stack,
            phy: lan8742a,
            mac_address: mac_addr,
        }
    };

    let mut fp_led_0 = gpiod.pd5.into_push_pull_output();
    let mut fp_led_1 = gpiod.pd6.into_push_pull_output();
    let mut fp_led_2 = gpiog.pg4.into_push_pull_output();
    let mut fp_led_3 = gpiod.pd12.into_push_pull_output();

    fp_led_0.set_low();
    fp_led_1.set_low();
    fp_led_2.set_low();
    fp_led_3.set_low();

<<<<<<< HEAD
    let mut i2c1 = {
        let mut sda = gpiob.pb7.into_alternate().set_open_drain();
        let mut scl = gpiob.pb8.into_alternate().set_open_drain();
        // enable internal pullups since none are present on Stabilizer without a Mezzanine
        sda = sda.internal_pull_up(true);
        scl = scl.internal_pull_up(true);
        device.I2C1.i2c(
            (scl, sda),
            100.kHz(),
            ccdr.peripheral.I2C1,
            &ccdr.clocks,
        )
    };

    let driver_mac_addr = eeprom::read_eui48(
        &mut i2c1, &mut delay, 5, // try a few times
    );
    log::info!("Driver EUI48: {:?}", driver_mac_addr);

=======
    // Use default PLL2p clock input with 1/2 prescaler for 50 MHz ADC clock.
    let (adc1, adc2, adc3) = {
        let (mut adc1, mut adc2) = hal::adc::adc12(
            device.ADC1,
            device.ADC2,
            &mut delay,
            ccdr.peripheral.ADC12,
            &ccdr.clocks,
        );
        let mut adc3 = hal::adc::Adc::adc3(
            device.ADC3,
            &mut delay,
            ccdr.peripheral.ADC3,
            &ccdr.clocks,
        );
        // Set ADC clock prescaler after adc init but before enable
        device.ADC12_COMMON.ccr.modify(|_, w| w.presc().div2());
        device.ADC3_COMMON.ccr.modify(|_, w| w.presc().div2());

        adc1.set_sample_time(hal::adc::AdcSampleTime::T_810);
        adc1.set_resolution(hal::adc::Resolution::SIXTEENBIT);
        adc1.calibrate(); // re-calibrate after clock has changed
        adc2.set_sample_time(hal::adc::AdcSampleTime::T_810);
        adc2.set_resolution(hal::adc::Resolution::SIXTEENBIT);
        adc2.calibrate();
        adc3.set_sample_time(hal::adc::AdcSampleTime::T_810);
        adc3.set_resolution(hal::adc::Resolution::SIXTEENBIT);
        adc3.calibrate();

        hal::adc::Temperature::new().enable(&adc3);

        let adc1 = adc1.enable();
        let adc2 = adc2.enable();
        let adc3 = adc3.enable();

        (
            // The ADCs must live as global, mutable singletons so that we can hand out references
            // to the internal ADC. If they were instead to live within e.g. StabilizerDevices,
            // they would not yet live in 'static memory, which means that we could not hand out
            // references during initialization, since those references would be invalidated when
            // we move StabilizerDevices into the late RTIC resources.
            cortex_m::singleton!(: SharedAdc<hal::stm32::ADC1> = SharedAdc::new(adc1.slope() as f32, adc1)).unwrap(),
            cortex_m::singleton!(: SharedAdc<hal::stm32::ADC2> = SharedAdc::new(adc2.slope() as f32, adc2)).unwrap(),
            cortex_m::singleton!(: SharedAdc<hal::stm32::ADC3> = SharedAdc::new(adc3.slope() as f32, adc3)).unwrap(),
        )
    };

>>>>>>> c27237f0
    // Measure the Pounder PGOOD output to detect if pounder is present on Stabilizer.
    let pounder_pgood = gpiob.pb13.into_pull_down_input();
    delay.delay_ms(2u8);
    let mezzanine = if pounder_pgood.is_high() {
        log::info!("Found Pounder");

        let io_expander = mcp23017::MCP23017::default(i2c1).unwrap();

        let spi = {
            let mosi = gpiod.pd7.into_alternate();
            let miso = gpioa.pa6.into_alternate();
            let sck = gpiog.pg11.into_alternate();

            let config = hal::spi::Config::new(hal::spi::Mode {
                polarity: hal::spi::Polarity::IdleHigh,
                phase: hal::spi::Phase::CaptureOnSecondTransition,
            });

            // The maximum frequency of this SPI must be limited due to capacitance on the MISO
            // line causing a long RC decay.
            device.SPI1.spi(
                (sck, miso, mosi),
                config,
                5.MHz(),
                ccdr.peripheral.SPI1,
                &ccdr.clocks,
            )
        };

        let pwr0 = adc1.create_channel(gpiof.pf11.into_analog());
        let pwr1 = adc2.create_channel(gpiof.pf14.into_analog());
        let aux_adc0 = adc3.create_channel(gpiof.pf3.into_analog());
        let aux_adc1 = adc3.create_channel(gpiof.pf4.into_analog());

        let pounder_devices = pounder::PounderDevices::new(
            io_expander,
            spi,
            pwr0,
            pwr1,
            aux_adc0,
            aux_adc1,
        )
        .unwrap();

        let ad9959 = {
            let qspi_interface = {
                // Instantiate the QUADSPI pins and peripheral interface.
                let qspi_pins = {
                    let _ncs =
                        gpioc.pc11.into_alternate::<9>().speed(Speed::VeryHigh);

                    let clk = gpiob.pb2.into_alternate().speed(Speed::VeryHigh);
                    let io0 = gpioe.pe7.into_alternate().speed(Speed::VeryHigh);
                    let io1 = gpioe.pe8.into_alternate().speed(Speed::VeryHigh);
                    let io2 = gpioe.pe9.into_alternate().speed(Speed::VeryHigh);
                    let io3 =
                        gpioe.pe10.into_alternate().speed(Speed::VeryHigh);

                    (clk, io0, io1, io2, io3)
                };

                let qspi = device.QUADSPI.bank2(
                    qspi_pins,
                    design_parameters::POUNDER_QSPI_FREQUENCY.convert(),
                    &ccdr.clocks,
                    ccdr.peripheral.QSPI,
                );

                pounder::QspiInterface::new(qspi).unwrap()
            };

            #[cfg(not(feature = "pounder_v1_0"))]
            let reset_pin = gpiog.pg6.into_push_pull_output();
            #[cfg(feature = "pounder_v1_0")]
            let reset_pin = gpioa.pa0.into_push_pull_output();

            let mut io_update = gpiog.pg7.into_push_pull_output();

            let mut ad9959 = ad9959::Ad9959::new(
                qspi_interface,
                reset_pin,
                &mut io_update,
                &mut delay,
                ad9959::Mode::FourBitSerial,
                design_parameters::DDS_REF_CLK.to_Hz() as f32,
                design_parameters::DDS_MULTIPLIER,
            )
            .unwrap();

            ad9959.self_test().unwrap();

            // Return IO_Update
            gpiog.pg7 = io_update.into_analog();

            ad9959
        };

        let dds_output = {
            let io_update_trigger = {
                let _io_update =
                    gpiog.pg7.into_alternate::<2>().speed(Speed::VeryHigh);

                // Configure the IO_Update signal for the DDS.
                let mut hrtimer = pounder::hrtimer::HighResTimerE::new(
                    device.HRTIM_TIME,
                    device.HRTIM_MASTER,
                    device.HRTIM_COMMON,
                    ccdr.clocks,
                    ccdr.peripheral.HRTIM,
                );

                // IO_Update occurs after a fixed delay from the QSPI write. Note that the timer
                // is triggered after the QSPI write, which can take approximately 120nS, so
                // there is additional margin.
                hrtimer.configure_single_shot(
                    pounder::hrtimer::Channel::Two,
                    design_parameters::POUNDER_IO_UPDATE_DELAY,
                    design_parameters::POUNDER_IO_UPDATE_DURATION,
                );

                // Ensure that we have enough time for an IO-update every batch.
                let sample_frequency = {
                    design_parameters::TIMER_FREQUENCY.to_Hz() as f32
                        / sample_ticks as f32
                };

                let sample_period = 1.0 / sample_frequency;
                assert!(
                    sample_period * batch_size as f32
                        > design_parameters::POUNDER_IO_UPDATE_DELAY
                );

                hrtimer
            };

            let (qspi, config) = ad9959.freeze();
            DdsOutput::new(qspi, io_update_trigger, config)
        };

        #[cfg(not(feature = "pounder_v1_0"))]
        let pounder_stamper = {
            log::info!("Assuming Pounder v1.1 or later");
            let etr_pin = gpioa.pa0.into_alternate();

            // The frequency in the constructor is dont-care, as we will modify the period + clock
            // source manually below.
            let tim8 =
                device
                    .TIM8
                    .timer(1.kHz(), ccdr.peripheral.TIM8, &ccdr.clocks);
            let mut timestamp_timer = timers::PounderTimestampTimer::new(tim8);

            // Pounder is configured to generate a 500MHz reference clock, so a 125MHz sync-clock is
            // output. As a result, dividing the 125MHz sync-clk provides a 31.25MHz tick rate for
            // the timestamp timer. 31.25MHz corresponds with a 32ns tick rate.
            // This is less than fCK_INT/3 of the timer as required for oversampling the trigger.
            timestamp_timer.set_external_clock(timers::Prescaler::Div4);
            timestamp_timer.start();

            // Set the timer to wrap at the u16 boundary to meet the PLL periodicity.
            // Scale and wrap before or after the PLL.
            timestamp_timer.set_period_ticks(u16::MAX);
            let tim8_channels = timestamp_timer.channels();

            pounder::timestamp::Timestamper::new(
                timestamp_timer,
                tim8_channels.ch1,
                &mut sampling_timer,
                etr_pin,
                batch_size,
            )
        };

        Mezzanine::Pounder(PounderDevices {
            pounder: pounder_devices,
            dds_output,

            #[cfg(not(feature = "pounder_v1_0"))]
            timestamper: pounder_stamper,
        })
    // If Driver detected
    } else if true {
        log::info!("driver init");
        let ltc2320_pins = driver::ltc2320::Ltc2320Pins {
            qspi: (
                gpiob.pb2.into_alternate(),
                gpioe.pe7.into_alternate(),
                gpioe.pe8.into_alternate(),
                gpioe.pe9.into_alternate(),
                gpioe.pe10.into_alternate(),
            ),
            cnv: gpioc.pc11.into_push_pull_output(),
        };
        let ltc2320 = driver::ltc2320::Ltc2320::new(
            &ccdr.clocks,
            ccdr.peripheral.QSPI,
            device.QUADSPI,
            ltc2320_pins,
        );
        let output_voltage = (
            adc1.create_channel(gpiof.pf11.into_analog()),
            adc3.create_channel(gpiof.pf3.into_analog()),
        );
        let output_current = (
            adc1.create_channel(gpiof.pf12.into_analog()),
            adc3.create_channel(gpiof.pf4.into_analog()),
        );
        let adc_internal = driver::adc_internal::AdcInternal::new(
            output_voltage,
            output_current,
        );
<<<<<<< HEAD

        let i2c_manager =
            shared_bus_rtic::new!(i2c1, hal::i2c::I2c<hal::stm32::I2C1>);

        let i2c_devices = I2cDevices {
            lm75: lm75::Lm75::new(
                i2c_manager.acquire(),
                lm75::Address::default(),
            ),

            relays: relays::Relays::new(i2c_manager.acquire()),
        };

        Some(Mezzanine::Driver(DriverDevices {
            ltc2320,
            adc_internal,
            i2c_devices,
        }))
=======
        Mezzanine::Driver(DriverDevices {
            ltc2320,
            adc_internal,
        })
>>>>>>> c27237f0
    } else {
        Mezzanine::None
    };

    let stabilizer = StabilizerDevices {
        systick,
        afes,
        adcs,
        dacs,
        timestamper: input_stamper,
        net: network_devices,
        adc_dac_timer: sampling_timer,
        timestamp_timer,
        digital_inputs,
    };

    // info!("Version {} {}", build_info::PKG_VERSION, build_info::GIT_VERSION.unwrap());
    // info!("Built on {}", build_info::BUILT_TIME_UTC);
    // info!("{} {}", build_info::RUSTC_VERSION, build_info::TARGET);
    log::info!("setup() complete");

    (stabilizer, mezzanine)
}<|MERGE_RESOLUTION|>--- conflicted
+++ resolved
@@ -13,12 +13,8 @@
 
 use smoltcp_nal::smoltcp;
 
-<<<<<<< HEAD
 use crate::hardware::driver::relays;
-use crate::hardware::Mezzanine;
-
-=======
->>>>>>> c27237f0
+
 use super::{
     adc, afe, dac, design_parameters, driver, eeprom,
     input_stamper::InputStamper, pounder, pounder::dds_output::DdsOutput,
@@ -734,7 +730,6 @@
     fp_led_2.set_low();
     fp_led_3.set_low();
 
-<<<<<<< HEAD
     let mut i2c1 = {
         let mut sda = gpiob.pb7.into_alternate().set_open_drain();
         let mut scl = gpiob.pb8.into_alternate().set_open_drain();
@@ -754,7 +749,6 @@
     );
     log::info!("Driver EUI48: {:?}", driver_mac_addr);
 
-=======
     // Use default PLL2p clock input with 1/2 prescaler for 50 MHz ADC clock.
     let (adc1, adc2, adc3) = {
         let (mut adc1, mut adc2) = hal::adc::adc12(
@@ -802,7 +796,6 @@
         )
     };
 
->>>>>>> c27237f0
     // Measure the Pounder PGOOD output to detect if pounder is present on Stabilizer.
     let pounder_pgood = gpiob.pb13.into_pull_down_input();
     delay.delay_ms(2u8);
@@ -1014,7 +1007,6 @@
             output_voltage,
             output_current,
         );
-<<<<<<< HEAD
 
         let i2c_manager =
             shared_bus_rtic::new!(i2c1, hal::i2c::I2c<hal::stm32::I2C1>);
@@ -1028,17 +1020,11 @@
             relays: relays::Relays::new(i2c_manager.acquire()),
         };
 
-        Some(Mezzanine::Driver(DriverDevices {
+        Mezzanine::Driver(DriverDevices {
             ltc2320,
             adc_internal,
             i2c_devices,
-        }))
-=======
-        Mezzanine::Driver(DriverDevices {
-            ltc2320,
-            adc_internal,
         })
->>>>>>> c27237f0
     } else {
         Mezzanine::None
     };
