--- conflicted
+++ resolved
@@ -19,12 +19,8 @@
     adc, afe, cpu_temp_sensor::CpuTempSensor, dac, delay, design_parameters,
     driver, eeprom, input_stamper::InputStamper, pounder,
     pounder::dds_output::DdsOutput, shared_adc::SharedAdc, timers,
-<<<<<<< HEAD
-    DigitalInput0, DigitalInput1, EthernetPhy, Mezzanine, NetworkStack,
-=======
     DigitalInput0, DigitalInput1, EemDigitalInput0, EemDigitalInput1,
-    EemDigitalOutput0, EemDigitalOutput1, EthernetPhy, NetworkStack,
->>>>>>> 488cc217
+    EemDigitalOutput0, EemDigitalOutput1, EthernetPhy, Mezzanine, NetworkStack,
     SystemTimer, Systick, AFE0, AFE1,
 };
 
