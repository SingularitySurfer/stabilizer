#![deny(warnings)]
#![no_std]
#![no_main]

use stabilizer::{hardware, net};

<<<<<<< HEAD
use miniconf::{minimq, Miniconf, MqttInterface};
use serde::{Deserialize, Serialize};

use dsp::iir;
use hardware::{
    Adc0Input, Adc1Input, AfeGain, CycleCounter, Dac0Output, Dac1Output,
    DigitalInput0, DigitalInput1, SystemTimer, InputPin, NetworkStack, AFE0, AFE1,
=======
use miniconf::Miniconf;
use serde::Deserialize;

use dsp::iir;
use hardware::{
    Adc0Input, Adc1Input, AfeGain, Dac0Output, Dac1Output, DigitalInput1,
    InputPin, AFE0, AFE1,
>>>>>>> 65073d11
};

use net::{Action, MiniconfInterface};

const SCALE: f32 = i16::MAX as _;

// The number of cascaded IIR biquads per channel. Select 1 or 2!
const IIR_CASCADE_LENGTH: usize = 1;

#[derive(Serialize, Clone)]
pub struct Telemetry {
    latest_samples: [i16; 2],
    latest_outputs: [i16; 2],
    digital_inputs: [bool; 2],
}

#[derive(Clone, Copy, Debug, Deserialize, Miniconf)]
pub struct Settings {
    afe: [AfeGain; 2],
    iir_ch: [[iir::IIR; IIR_CASCADE_LENGTH]; 2],
    allow_hold: bool,
    force_hold: bool,
    telemetry_period_secs: u16,
}

impl Default for Settings {
    fn default() -> Self {
        Self {
            afe: [AfeGain::G1, AfeGain::G1],
            iir_ch: [[iir::IIR::new(1., -SCALE, SCALE); IIR_CASCADE_LENGTH]; 2],
            allow_hold: false,
            force_hold: false,
            telemetry_period_secs: 10,
        }
    }
}

impl Default for Telemetry {
    fn default() -> Self {
        Self {
            latest_samples: [0, 0],
            latest_outputs: [0, 0],
            digital_inputs: [false, false],
        }
    }
}

#[rtic::app(device = stm32h7xx_hal::stm32, peripherals = true, monotonic = crate::hardware::SystemTimer)]
const APP: () = {
    struct Resources {
        afes: (AFE0, AFE1),
        digital_inputs: (DigitalInput0, DigitalInput1),
        adcs: (Adc0Input, Adc1Input),
        dacs: (Dac0Output, Dac1Output),
<<<<<<< HEAD
        mqtt_interface:
            MqttInterface<Settings, NetworkStack, minimq::consts::U256>,
        telemetry: Telemetry,
        settings: Settings,
        clock: CycleCounter,
=======
        mqtt_config: MiniconfInterface<Settings>,
>>>>>>> 65073d11

        // Format: iir_state[ch][cascade-no][coeff]
        #[init([[[0.; 5]; IIR_CASCADE_LENGTH]; 2])]
        iir_state: [[iir::Vec5; IIR_CASCADE_LENGTH]; 2],
    }

    #[init(spawn=[telemetry, settings_update])]
    fn init(c: init::Context) -> init::LateResources {
        // Configure the microcontroller
        let (mut stabilizer, _pounder) = hardware::setup(c.core, c.device);

        let mqtt_config = MiniconfInterface::new(
            stabilizer.net.stack,
            "",
            &net::get_device_prefix(
                env!("CARGO_BIN_NAME"),
                stabilizer.net.mac_address,
            ),
            stabilizer.net.phy,
            stabilizer.cycle_counter,
        );

        // Spawn a settings update for default settings.
        c.spawn.settings_update().unwrap();
        c.spawn.telemetry().unwrap();

        // Enable ADC/DAC events
        stabilizer.adcs.0.start();
        stabilizer.adcs.1.start();
        stabilizer.dacs.0.start();
        stabilizer.dacs.1.start();

        // Start sampling ADCs.
        stabilizer.adc_dac_timer.start();

        init::LateResources {
            afes: stabilizer.afes,
            adcs: stabilizer.adcs,
            dacs: stabilizer.dacs,
<<<<<<< HEAD
            clock: stabilizer.cycle_counter,
            telemetry: Telemetry::default(),
            digital_inputs: stabilizer.digital_inputs,
=======
            mqtt_config,
            digital_input1: stabilizer.digital_inputs.1,
>>>>>>> 65073d11
            settings: Settings::default(),
        }
    }

    /// Main DSP processing routine for Stabilizer.
    ///
    /// # Note
    /// Processing time for the DSP application code is bounded by the following constraints:
    ///
    /// DSP application code starts after the ADC has generated a batch of samples and must be
    /// completed by the time the next batch of ADC samples has been acquired (plus the FIFO buffer
    /// time). If this constraint is not met, firmware will panic due to an ADC input overrun.
    ///
    /// The DSP application code must also fill out the next DAC output buffer in time such that the
    /// DAC can switch to it when it has completed the current buffer. If this constraint is not met
    /// it's possible that old DAC codes will be generated on the output and the output samples will
    /// be delayed by 1 batch.
    ///
    /// Because the ADC and DAC operate at the same rate, these two constraints actually implement
    /// the same time bounds, meeting one also means the other is also met.
    #[task(binds=DMA1_STR4, resources=[adcs, digital_inputs, dacs, iir_state, settings, telemetry], priority=2)]
    fn process(c: process::Context) {
        let adc_samples = [
            c.resources.adcs.0.acquire_buffer(),
            c.resources.adcs.1.acquire_buffer(),
        ];

        let dac_samples = [
            c.resources.dacs.0.acquire_buffer(),
            c.resources.dacs.1.acquire_buffer(),
        ];

        let hold = c.resources.settings.force_hold
            || (c.resources.digital_inputs.1.is_high().unwrap()
                && c.resources.settings.allow_hold);

        for channel in 0..adc_samples.len() {
            for sample in 0..adc_samples[0].len() {
                let mut y = f32::from(adc_samples[channel][sample] as i16);
                for i in 0..c.resources.iir_state[channel].len() {
                    y = c.resources.settings.iir_ch[channel][i].update(
                        &mut c.resources.iir_state[channel][i],
                        y,
                        hold,
                    );
                }
                // Note(unsafe): The filter limits ensure that the value is in range.
                // The truncation introduces 1/2 LSB distortion.
                let y = unsafe { y.to_int_unchecked::<i16>() };
                // Convert to DAC code
                dac_samples[channel][sample] = y as u16 ^ 0x8000;
            }
        }

        // Update telemetry measurements.
        // TODO: Should we report these as voltages?
        c.resources.telemetry.latest_samples =
            [adc_samples[0][0] as i16, adc_samples[1][0] as i16];

        c.resources.telemetry.latest_outputs =
            [dac_samples[0][0] as i16, dac_samples[1][0] as i16];

        c.resources.telemetry.digital_inputs = [
            c.resources.digital_inputs.0.is_high().unwrap(),
            c.resources.digital_inputs.1.is_high().unwrap(),
        ];
    }

    #[idle(resources=[mqtt_config], spawn=[settings_update])]
    fn idle(mut c: idle::Context) -> ! {
        loop {
            match c
                .resources
                .mqtt_config
                .lock(|config_interface| config_interface.update())
            {
<<<<<<< HEAD
                Ok(update) => {
                    if update {
                        c.spawn.settings_update().unwrap();
                    } else if sleep {
                        //cortex_m::asm::wfi();
                    }
=======
                Some(Action::Sleep) => cortex_m::asm::wfi(),
                Some(Action::UpdateSettings) => {
                    c.spawn.settings_update().unwrap()
>>>>>>> 65073d11
                }
                _ => {}
            }
        }
    }

    #[task(priority = 1, resources=[mqtt_config, afes, settings])]
    fn settings_update(mut c: settings_update::Context) {
        let settings = &c.resources.mqtt_config.mqtt.settings;

        // Update the IIR channels.
        c.resources.settings.lock(|current| *current = *settings);

        // Update AFEs
        c.resources.afes.0.set_gain(settings.afe[0]);
        c.resources.afes.1.set_gain(settings.afe[1]);
    }

    #[task(priority = 1, resources=[mqtt_interface, settings, telemetry], schedule=[telemetry])]
    fn telemetry(mut c: telemetry::Context) {
        let telemetry = c.resources.telemetry.lock(|telemetry| telemetry.clone());

        // Serialize telemetry outside of a critical section to prevent blocking the processing
        // task.
        let telemetry = miniconf::serde_json_core::to_string::<
            heapless::consts::U256,
            _,
        >(&telemetry)
        .unwrap();

        c.resources.mqtt_interface.client(|client| {
            // TODO: Incorporate current MQTT prefix instead of hard-coded value.
            client.publish("dt/sinara/dual-iir/telemetry", telemetry.as_bytes(), minimq::QoS::AtMostOnce, &[]).ok()
        });

        let telemetry_period = c.resources.settings.lock(|settings| settings.telemetry_period_secs);

        // Schedule the telemetry task in the future.
        c.schedule.telemetry( c.scheduled + SystemTimer::ticks_from_secs(telemetry_period as u32))
            .unwrap();
    }

    #[task(binds = ETH, priority = 1)]
    fn eth(_: eth::Context) {
        unsafe { stm32h7xx_hal::ethernet::interrupt_handler() }
    }

    #[task(binds = SPI2, priority = 3)]
    fn spi2(_: spi2::Context) {
        panic!("ADC0 input overrun");
    }

    #[task(binds = SPI3, priority = 3)]
    fn spi3(_: spi3::Context) {
        panic!("ADC1 input overrun");
    }

    #[task(binds = SPI4, priority = 3)]
    fn spi4(_: spi4::Context) {
        panic!("DAC0 output error");
    }

    #[task(binds = SPI5, priority = 3)]
    fn spi5(_: spi5::Context) {
        panic!("DAC1 output error");
    }

    extern "C" {
        // hw interrupt handlers for RTIC to use for scheduling tasks
        // one per priority
        fn DCMI();
        fn JPEG();
        fn SDMMC();
    }
};<|MERGE_RESOLUTION|>--- conflicted
+++ resolved
@@ -4,23 +4,13 @@
 
 use stabilizer::{hardware, net};
 
-<<<<<<< HEAD
-use miniconf::{minimq, Miniconf, MqttInterface};
+use miniconf::{minimq, Miniconf};
 use serde::{Deserialize, Serialize};
 
 use dsp::iir;
 use hardware::{
-    Adc0Input, Adc1Input, AfeGain, CycleCounter, Dac0Output, Dac1Output,
-    DigitalInput0, DigitalInput1, SystemTimer, InputPin, NetworkStack, AFE0, AFE1,
-=======
-use miniconf::Miniconf;
-use serde::Deserialize;
-
-use dsp::iir;
-use hardware::{
-    Adc0Input, Adc1Input, AfeGain, Dac0Output, Dac1Output, DigitalInput1,
-    InputPin, AFE0, AFE1,
->>>>>>> 65073d11
+    Adc0Input, Adc1Input, AfeGain, Dac0Output, Dac1Output, DigitalInput0,
+    DigitalInput1, InputPin, SystemTimer, AFE0, AFE1,
 };
 
 use net::{Action, MiniconfInterface};
@@ -75,15 +65,9 @@
         digital_inputs: (DigitalInput0, DigitalInput1),
         adcs: (Adc0Input, Adc1Input),
         dacs: (Dac0Output, Dac1Output),
-<<<<<<< HEAD
-        mqtt_interface:
-            MqttInterface<Settings, NetworkStack, minimq::consts::U256>,
+        mqtt_config: MiniconfInterface<Settings>,
         telemetry: Telemetry,
         settings: Settings,
-        clock: CycleCounter,
-=======
-        mqtt_config: MiniconfInterface<Settings>,
->>>>>>> 65073d11
 
         // Format: iir_state[ch][cascade-no][coeff]
         #[init([[[0.; 5]; IIR_CASCADE_LENGTH]; 2])]
@@ -123,14 +107,9 @@
             afes: stabilizer.afes,
             adcs: stabilizer.adcs,
             dacs: stabilizer.dacs,
-<<<<<<< HEAD
-            clock: stabilizer.cycle_counter,
             telemetry: Telemetry::default(),
             digital_inputs: stabilizer.digital_inputs,
-=======
             mqtt_config,
-            digital_input1: stabilizer.digital_inputs.1,
->>>>>>> 65073d11
             settings: Settings::default(),
         }
     }
@@ -207,18 +186,9 @@
                 .mqtt_config
                 .lock(|config_interface| config_interface.update())
             {
-<<<<<<< HEAD
-                Ok(update) => {
-                    if update {
-                        c.spawn.settings_update().unwrap();
-                    } else if sleep {
-                        //cortex_m::asm::wfi();
-                    }
-=======
                 Some(Action::Sleep) => cortex_m::asm::wfi(),
                 Some(Action::UpdateSettings) => {
                     c.spawn.settings_update().unwrap()
->>>>>>> 65073d11
                 }
                 _ => {}
             }
@@ -237,9 +207,10 @@
         c.resources.afes.1.set_gain(settings.afe[1]);
     }
 
-    #[task(priority = 1, resources=[mqtt_interface, settings, telemetry], schedule=[telemetry])]
+    #[task(priority = 1, resources=[mqtt_config, settings, telemetry], schedule=[telemetry])]
     fn telemetry(mut c: telemetry::Context) {
-        let telemetry = c.resources.telemetry.lock(|telemetry| telemetry.clone());
+        let telemetry =
+            c.resources.telemetry.lock(|telemetry| telemetry.clone());
 
         // Serialize telemetry outside of a critical section to prevent blocking the processing
         // task.
@@ -249,15 +220,29 @@
         >(&telemetry)
         .unwrap();
 
-        c.resources.mqtt_interface.client(|client| {
+        c.resources.mqtt_config.mqtt.client(|client| {
             // TODO: Incorporate current MQTT prefix instead of hard-coded value.
-            client.publish("dt/sinara/dual-iir/telemetry", telemetry.as_bytes(), minimq::QoS::AtMostOnce, &[]).ok()
+            client
+                .publish(
+                    "dt/sinara/dual-iir/telemetry",
+                    telemetry.as_bytes(),
+                    minimq::QoS::AtMostOnce,
+                    &[],
+                )
+                .ok()
         });
 
-        let telemetry_period = c.resources.settings.lock(|settings| settings.telemetry_period_secs);
+        let telemetry_period = c
+            .resources
+            .settings
+            .lock(|settings| settings.telemetry_period_secs);
 
         // Schedule the telemetry task in the future.
-        c.schedule.telemetry( c.scheduled + SystemTimer::ticks_from_secs(telemetry_period as u32))
+        c.schedule
+            .telemetry(
+                c.scheduled
+                    + SystemTimer::ticks_from_secs(telemetry_period as u32),
+            )
             .unwrap();
     }
 
