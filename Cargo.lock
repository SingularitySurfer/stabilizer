# This file is automatically @generated by Cargo.
# It is not intended for manual editing.
[[package]]
name = "ad9959"
version = "0.1.0"
dependencies = [
 "bit_field",
 "embedded-hal",
]

[[package]]
name = "aligned"
version = "0.3.4"
source = "registry+https://github.com/rust-lang/crates.io-index"
checksum = "c19796bd8d477f1a9d4ac2465b464a8b1359474f06a96bb3cda650b4fca309bf"
dependencies = [
 "as-slice",
]

[[package]]
name = "as-slice"
version = "0.1.4"
source = "registry+https://github.com/rust-lang/crates.io-index"
checksum = "bb4d1c23475b74e3672afa8c2be22040b8b7783ad9b461021144ed10a46bb0e6"
dependencies = [
 "generic-array 0.12.3",
 "generic-array 0.13.2",
 "generic-array 0.14.4",
 "stable_deref_trait",
]

[[package]]
name = "asm-delay"
version = "0.9.0"
source = "registry+https://github.com/rust-lang/crates.io-index"
checksum = "b9a69a963b70ddacfcd382524f72a4576f359af9334b3bf48a79566590bb8bfa"
dependencies = [
 "bitrate",
 "cortex-m",
 "embedded-hal",
]

[[package]]
name = "autocfg"
version = "1.0.1"
source = "registry+https://github.com/rust-lang/crates.io-index"
checksum = "cdb031dd78e28731d87d56cc8ffef4a8f36ca26c38fe2de700543e627f8a464a"

[[package]]
name = "bare-metal"
version = "0.2.5"
source = "registry+https://github.com/rust-lang/crates.io-index"
checksum = "5deb64efa5bd81e31fcd1938615a6d98c82eafcbcd787162b6f63b91d6bac5b3"
dependencies = [
 "rustc_version",
]

[[package]]
name = "bare-metal"
version = "1.0.0"
source = "registry+https://github.com/rust-lang/crates.io-index"
checksum = "f8fe8f5a8a398345e52358e18ff07cc17a568fbca5c6f73873d3a62056309603"

[[package]]
name = "bit_field"
version = "0.10.1"
source = "registry+https://github.com/rust-lang/crates.io-index"
checksum = "dcb6dd1c2376d2e096796e234a70e17e94cc2d5d54ff8ce42b28cef1d0d359a4"

[[package]]
name = "bitfield"
version = "0.13.2"
source = "registry+https://github.com/rust-lang/crates.io-index"
checksum = "46afbd2983a5d5a7bd740ccb198caf5b82f45c40c09c0eed36052d91cb92e719"

[[package]]
name = "bitflags"
version = "1.2.1"
source = "registry+https://github.com/rust-lang/crates.io-index"
checksum = "cf1de2fe8c75bc145a2f577add951f8134889b4795d47466a54a5c846d691693"

[[package]]
name = "bitrate"
version = "0.1.1"
source = "registry+https://github.com/rust-lang/crates.io-index"
checksum = "c147d86912d04bef727828fda769a76ca81629a46d8ba311a8d58a26aa91473d"

[[package]]
name = "byteorder"
version = "1.3.4"
source = "registry+https://github.com/rust-lang/crates.io-index"
checksum = "08c48aae112d48ed9f069b33538ea9e3e90aa263cfa3d1c24309612b1f7472de"

[[package]]
name = "cast"
version = "0.2.3"
source = "registry+https://github.com/rust-lang/crates.io-index"
checksum = "4b9434b9a5aa1450faa3f9cb14ea0e8c53bb5d2b3c1bfd1ab4fc03e9f33fbfb0"
dependencies = [
 "rustc_version",
]

[[package]]
name = "cfg-if"
version = "0.1.10"
source = "registry+https://github.com/rust-lang/crates.io-index"
checksum = "4785bdd1c96b2a846b2bd7cc02e86b6b3dbf14e7e53446c4f54c92a361040822"

[[package]]
name = "cortex-m"
version = "0.6.4"
source = "registry+https://github.com/rust-lang/crates.io-index"
checksum = "88cdafeafba636c00c467ded7f1587210725a1adfab0c24028a7844b87738263"
dependencies = [
 "aligned",
 "bare-metal 0.2.5",
 "bitfield",
 "volatile-register",
]

[[package]]
name = "cortex-m-log"
version = "0.6.2"
source = "registry+https://github.com/rust-lang/crates.io-index"
checksum = "1d63959cb1e003dd97233fee6762351540253237eadf06fcdcb98cbfa3f9be4a"
dependencies = [
 "cortex-m",
 "cortex-m-semihosting",
 "log",
]

[[package]]
name = "cortex-m-rt"
version = "0.6.13"
source = "registry+https://github.com/rust-lang/crates.io-index"
checksum = "980c9d0233a909f355ed297ef122f257942de5e0a2cb1c39f60684b65bcb90fb"
dependencies = [
 "cortex-m-rt-macros",
 "r0",
]

[[package]]
name = "cortex-m-rt-macros"
version = "0.1.8"
source = "registry+https://github.com/rust-lang/crates.io-index"
checksum = "4717562afbba06e760d34451919f5c3bf3ac15c7bb897e8b04862a7428378647"
dependencies = [
 "proc-macro2",
 "quote",
 "syn",
]

[[package]]
name = "cortex-m-rtic"
version = "0.5.5"
source = "registry+https://github.com/rust-lang/crates.io-index"
checksum = "b30efcb6b7920d9016182c485687f0012487032a14c415d2fce6e9862ef8260e"
dependencies = [
 "cortex-m",
 "cortex-m-rt",
 "cortex-m-rtic-macros",
 "heapless",
 "rtic-core",
 "version_check",
]

[[package]]
name = "cortex-m-rtic-macros"
version = "0.5.2"
source = "registry+https://github.com/rust-lang/crates.io-index"
checksum = "9a1a6a4c9550373038c0e21a78d44d529bd697c25bbf6b8004bddc6e63b119c7"
dependencies = [
 "proc-macro2",
 "quote",
 "rtic-syntax",
 "syn",
]

[[package]]
name = "cortex-m-semihosting"
version = "0.3.5"
source = "registry+https://github.com/rust-lang/crates.io-index"
checksum = "113ef0ecffee2b62b58f9380f4469099b30e9f9cbee2804771b4203ba1762cfa"
dependencies = [
 "cortex-m",
]

[[package]]
name = "embedded-dma"
version = "0.1.2"
source = "registry+https://github.com/rust-lang/crates.io-index"
checksum = "46c8c02e4347a0267ca60813c952017f4c5948c232474c6010a381a337f1bda4"
dependencies = [
 "stable_deref_trait",
]

[[package]]
name = "embedded-hal"
version = "0.2.4"
source = "registry+https://github.com/rust-lang/crates.io-index"
checksum = "fa998ce59ec9765d15216393af37a58961ddcefb14c753b4816ba2191d865fcb"
dependencies = [
 "nb 0.1.3",
 "void",
]

[[package]]
name = "enum-iterator"
version = "0.6.0"
source = "registry+https://github.com/rust-lang/crates.io-index"
checksum = "c79a6321a1197d7730510c7e3f6cb80432dfefecb32426de8cea0aa19b4bb8d7"
dependencies = [
 "enum-iterator-derive",
]

[[package]]
name = "enum-iterator-derive"
version = "0.6.0"
source = "registry+https://github.com/rust-lang/crates.io-index"
checksum = "1e94aa31f7c0dc764f57896dc615ddd76fc13b0d5dca7eb6cc5e018a5a09ec06"
dependencies = [
 "proc-macro2",
 "quote",
 "syn",
]

[[package]]
name = "generic-array"
version = "0.12.3"
source = "registry+https://github.com/rust-lang/crates.io-index"
checksum = "c68f0274ae0e023facc3c97b2e00f076be70e254bc851d972503b328db79b2ec"
dependencies = [
 "typenum",
]

[[package]]
name = "generic-array"
version = "0.13.2"
source = "registry+https://github.com/rust-lang/crates.io-index"
checksum = "0ed1e761351b56f54eb9dcd0cfaca9fd0daecf93918e1cfc01c8a3d26ee7adcd"
dependencies = [
 "typenum",
]

[[package]]
name = "generic-array"
version = "0.14.4"
source = "registry+https://github.com/rust-lang/crates.io-index"
checksum = "501466ecc8a30d1d3b7fc9229b122b2ce8ed6e9d9223f1138d4babb253e51817"
dependencies = [
 "typenum",
 "version_check",
]

[[package]]
name = "hash32"
version = "0.1.1"
source = "registry+https://github.com/rust-lang/crates.io-index"
checksum = "d4041af86e63ac4298ce40e5cca669066e75b6f1aa3390fe2561ffa5e1d9f4cc"
dependencies = [
 "byteorder",
]

[[package]]
name = "hashbrown"
version = "0.9.1"
source = "registry+https://github.com/rust-lang/crates.io-index"
checksum = "d7afe4a420e3fe79967a00898cc1f4db7c8a49a9333a29f8a4bd76a253d5cd04"

[[package]]
name = "heapless"
version = "0.5.6"
source = "registry+https://github.com/rust-lang/crates.io-index"
checksum = "74911a68a1658cfcfb61bc0ccfbd536e3b6e906f8c2f7883ee50157e3e2184f1"
dependencies = [
 "as-slice",
 "generic-array 0.13.2",
 "hash32",
 "serde",
 "stable_deref_trait",
]

[[package]]
name = "indexmap"
version = "1.6.0"
source = "registry+https://github.com/rust-lang/crates.io-index"
checksum = "55e2e4c765aa53a0424761bf9f41aa7a6ac1efa87238f59560640e27fca028f2"
dependencies = [
 "autocfg",
 "hashbrown",
]

[[package]]
name = "log"
version = "0.4.11"
source = "registry+https://github.com/rust-lang/crates.io-index"
checksum = "4fabed175da42fed1fa0746b0ea71f412aa9d35e76e95e59b192c64b9dc2bf8b"
dependencies = [
 "cfg-if",
]

[[package]]
name = "managed"
version = "0.7.2"
source = "registry+https://github.com/rust-lang/crates.io-index"
checksum = "c75de51135344a4f8ed3cfe2720dc27736f7711989703a0b43aadf3753c55577"

[[package]]
name = "mcp23017"
version = "0.1.1"
source = "git+https://github.com/mrd0ll4r/mcp23017.git#61933f857abe5a837800493a5f58e91a3c9435ec"
dependencies = [
 "embedded-hal",
]

[[package]]
name = "nb"
version = "0.1.3"
source = "registry+https://github.com/rust-lang/crates.io-index"
checksum = "801d31da0513b6ec5214e9bf433a77966320625a37860f910be265be6e18d06f"
dependencies = [
 "nb 1.0.0",
]

[[package]]
name = "nb"
version = "1.0.0"
source = "registry+https://github.com/rust-lang/crates.io-index"
checksum = "546c37ac5d9e56f55e73b677106873d9d9f5190605e41a856503623648488cae"

[[package]]
name = "panic-halt"
version = "0.2.0"
source = "registry+https://github.com/rust-lang/crates.io-index"
checksum = "de96540e0ebde571dc55c73d60ef407c653844e6f9a1e2fdbd40c07b9252d812"

[[package]]
name = "panic-semihosting"
version = "0.5.4"
source = "registry+https://github.com/rust-lang/crates.io-index"
checksum = "aed16eb761d0ee9161dd1319cb38c8007813b20f9720a5a682b283e7b8cdfe58"
dependencies = [
 "cortex-m",
 "cortex-m-semihosting",
]

[[package]]
name = "paste"
version = "0.1.18"
source = "registry+https://github.com/rust-lang/crates.io-index"
checksum = "45ca20c77d80be666aef2b45486da86238fabe33e38306bd3118fe4af33fa880"
dependencies = [
 "paste-impl",
 "proc-macro-hack",
]

[[package]]
name = "paste"
version = "1.0.2"
source = "registry+https://github.com/rust-lang/crates.io-index"
checksum = "ba7ae1a2180ed02ddfdb5ab70c70d596a26dd642e097bb6fe78b1bde8588ed97"

[[package]]
name = "paste-impl"
version = "0.1.18"
source = "registry+https://github.com/rust-lang/crates.io-index"
checksum = "d95a7db200b97ef370c8e6de0088252f7e0dfff7d047a28528e47456c0fc98b6"
dependencies = [
 "proc-macro-hack",
]

[[package]]
name = "proc-macro-hack"
version = "0.5.19"
source = "registry+https://github.com/rust-lang/crates.io-index"
checksum = "dbf0c48bc1d91375ae5c3cd81e3722dff1abcf81a30960240640d223f59fe0e5"

[[package]]
name = "proc-macro2"
version = "1.0.24"
source = "registry+https://github.com/rust-lang/crates.io-index"
checksum = "1e0704ee1a7e00d7bb417d0770ea303c1bccbabf0ef1667dae92b5967f5f8a71"
dependencies = [
 "unicode-xid",
]

[[package]]
name = "quote"
version = "1.0.7"
source = "registry+https://github.com/rust-lang/crates.io-index"
checksum = "aa563d17ecb180e500da1cfd2b028310ac758de548efdd203e18f283af693f37"
dependencies = [
 "proc-macro2",
]

[[package]]
name = "r0"
version = "0.2.2"
source = "registry+https://github.com/rust-lang/crates.io-index"
checksum = "e2a38df5b15c8d5c7e8654189744d8e396bddc18ad48041a500ce52d6948941f"

[[package]]
name = "rtic-core"
version = "0.3.0"
source = "registry+https://github.com/rust-lang/crates.io-index"
checksum = "ab51fe832317e805f869b3d859f91aadf855c2c3da51f9b84bc645c201597158"

[[package]]
name = "rtic-syntax"
version = "0.4.0"
source = "registry+https://github.com/rust-lang/crates.io-index"
checksum = "8152fcaa845720d61e6cc570548b89144c2c307f18a480bbd97e55e9f6eeff04"
dependencies = [
 "indexmap",
 "proc-macro2",
 "syn",
]

[[package]]
name = "rustc_version"
version = "0.2.3"
source = "registry+https://github.com/rust-lang/crates.io-index"
checksum = "138e3e0acb6c9fb258b19b67cb8abd63c00679d2851805ea151465464fe9030a"
dependencies = [
 "semver",
]

[[package]]
name = "semver"
version = "0.9.0"
source = "registry+https://github.com/rust-lang/crates.io-index"
checksum = "1d7eb9ef2c18661902cc47e535f9bc51b78acd254da71d375c2f6720d9a40403"
dependencies = [
 "semver-parser",
]

[[package]]
name = "semver-parser"
version = "0.7.0"
source = "registry+https://github.com/rust-lang/crates.io-index"
checksum = "388a1df253eca08550bef6c72392cfe7c30914bf41df5269b68cbd6ff8f570a3"

[[package]]
name = "serde"
version = "1.0.117"
source = "registry+https://github.com/rust-lang/crates.io-index"
checksum = "b88fa983de7720629c9387e9f517353ed404164b1e482c970a90c1a4aaf7dc1a"
dependencies = [
 "serde_derive",
]

[[package]]
name = "serde-json-core"
version = "0.1.0"
source = "registry+https://github.com/rust-lang/crates.io-index"
checksum = "cbf406405ada9ef326ca78677324ac66994ff348fc48a16030be08caeed29825"
dependencies = [
 "heapless",
 "serde",
]

[[package]]
name = "serde_derive"
version = "1.0.117"
source = "registry+https://github.com/rust-lang/crates.io-index"
checksum = "cbd1ae72adb44aab48f325a02444a5fc079349a8d804c1fc922aed3f7454c74e"
dependencies = [
 "proc-macro2",
 "quote",
 "syn",
]

[[package]]
name = "smoltcp"
version = "0.6.0"
source = "registry+https://github.com/rust-lang/crates.io-index"
checksum = "0fe46639fd2ec79eadf8fe719f237a7a0bd4dac5d957f1ca5bbdbc1c3c39e53a"
dependencies = [
 "bitflags",
 "byteorder",
 "log",
 "managed",
]

[[package]]
name = "stabilizer"
version = "0.4.1"
dependencies = [
 "ad9959",
 "asm-delay",
 "cortex-m",
 "cortex-m-log",
 "cortex-m-rt",
 "cortex-m-rtic",
 "embedded-hal",
 "enum-iterator",
 "heapless",
 "log",
 "mcp23017",
 "nb 1.0.0",
 "panic-halt",
 "panic-semihosting",
 "serde",
 "serde-json-core",
 "smoltcp",
 "stm32h7-ethernet",
<<<<<<< HEAD
 "stm32h7xx-hal 0.5.0",
=======
 "stm32h7xx-hal 0.8.0",
>>>>>>> 5cc21cfd
]

[[package]]
name = "stable_deref_trait"
version = "1.2.0"
source = "registry+https://github.com/rust-lang/crates.io-index"
checksum = "a8f112729512f8e442d81f95a8a7ddf2b7c6b8a1a6f509a95864142b30cab2d3"

[[package]]
name = "stm32h7"
version = "0.11.0"
source = "registry+https://github.com/rust-lang/crates.io-index"
checksum = "e9beb5e2a223c82f263c3051bba4614aebc6e98bd40217df3cd8817c83ac7bd8"
dependencies = [
 "bare-metal 0.2.5",
 "cortex-m",
 "vcell",
]

[[package]]
name = "stm32h7"
version = "0.12.1"
source = "registry+https://github.com/rust-lang/crates.io-index"
checksum = "7571f17d1ed7d67957d0004de6c52bd1ef5e736ed5ddc2bcecf001512269f77c"
dependencies = [
 "bare-metal 0.2.5",
 "cortex-m",
 "cortex-m-rt",
 "vcell",
]

[[package]]
name = "stm32h7-ethernet"
version = "0.1.1"
source = "git+https://github.com/quartiq/stm32h7-ethernet.git#cf9b8bb2e1b440d8ada6ac6048f48dc4ed9c269a"
dependencies = [
 "cortex-m",
 "log",
 "smoltcp",
 "stm32h7xx-hal 0.5.0",
]

[[package]]
name = "stm32h7xx-hal"
version = "0.5.0"
<<<<<<< HEAD
=======
source = "registry+https://github.com/rust-lang/crates.io-index"
checksum = "987c66628f30012ed9a41cc738421c5caece03292c0cc8fd1e99956f122735bd"
>>>>>>> 5cc21cfd
dependencies = [
 "bare-metal 0.2.5",
 "cast",
 "cortex-m",
 "cortex-m-rt",
 "embedded-hal",
 "nb 0.1.3",
 "paste 0.1.18",
 "stm32h7 0.11.0",
 "void",
]

[[package]]
name = "stm32h7xx-hal"
version = "0.8.0"
source = "git+https://github.com/quartiq/stm32h7xx-hal?branch=feature/stabilizer-dma#5fbbfa9352f720994c210e5c21601f3acf9dc40c"
dependencies = [
 "bare-metal 1.0.0",
 "cast",
 "cortex-m",
 "cortex-m-rt",
 "embedded-dma",
 "embedded-hal",
 "nb 1.0.0",
 "paste 1.0.2",
 "smoltcp",
 "stm32h7 0.12.1",
 "void",
]

[[package]]
name = "syn"
version = "1.0.48"
source = "registry+https://github.com/rust-lang/crates.io-index"
checksum = "cc371affeffc477f42a221a1e4297aedcea33d47d19b61455588bd9d8f6b19ac"
dependencies = [
 "proc-macro2",
 "quote",
 "unicode-xid",
]

[[package]]
name = "typenum"
version = "1.12.0"
source = "registry+https://github.com/rust-lang/crates.io-index"
checksum = "373c8a200f9e67a0c95e62a4f52fbf80c23b4381c05a17845531982fa99e6b33"

[[package]]
name = "unicode-xid"
version = "0.2.1"
source = "registry+https://github.com/rust-lang/crates.io-index"
checksum = "f7fe0bb3479651439c9112f72b6c505038574c9fbb575ed1bf3b797fa39dd564"

[[package]]
name = "vcell"
version = "0.1.2"
source = "registry+https://github.com/rust-lang/crates.io-index"
checksum = "876e32dcadfe563a4289e994f7cb391197f362b6315dc45e8ba4aa6f564a4b3c"

[[package]]
name = "version_check"
version = "0.9.2"
source = "registry+https://github.com/rust-lang/crates.io-index"
checksum = "b5a972e5669d67ba988ce3dc826706fb0a8b01471c088cb0b6110b805cc36aed"

[[package]]
name = "void"
version = "1.0.2"
source = "registry+https://github.com/rust-lang/crates.io-index"
checksum = "6a02e4885ed3bc0f2de90ea6dd45ebcbb66dacffe03547fadbb0eeae2770887d"

[[package]]
name = "volatile-register"
version = "0.2.0"
source = "registry+https://github.com/rust-lang/crates.io-index"
checksum = "0d67cb4616d99b940db1d6bd28844ff97108b498a6ca850e5b6191a532063286"
dependencies = [
 "vcell",
]<|MERGE_RESOLUTION|>--- conflicted
+++ resolved
@@ -504,11 +504,7 @@
  "serde-json-core",
  "smoltcp",
  "stm32h7-ethernet",
-<<<<<<< HEAD
- "stm32h7xx-hal 0.5.0",
-=======
  "stm32h7xx-hal 0.8.0",
->>>>>>> 5cc21cfd
 ]
 
 [[package]]
@@ -554,11 +550,8 @@
 [[package]]
 name = "stm32h7xx-hal"
 version = "0.5.0"
-<<<<<<< HEAD
-=======
 source = "registry+https://github.com/rust-lang/crates.io-index"
 checksum = "987c66628f30012ed9a41cc738421c5caece03292c0cc8fd1e99956f122735bd"
->>>>>>> 5cc21cfd
 dependencies = [
  "bare-metal 0.2.5",
  "cast",
