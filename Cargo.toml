[package]
name = "stabilizer"
# Keep versions in Cargo.toml and py/setup.py synchronized.
version = "0.7.0"
resolver = "2"
authors = [
	"Robert Jördens <rj@quartiq.de>",
	"Ryan Summers <ryan.summers@vertigo-designs.com>",
]
description = "Firmware for the Sinara Stabilizer board (STM32H743, Ethernet, PoE, 2 ADCs, 2 DACs)"
categories = ["embedded", "no-std", "hardware-support", "science"]
license = "MIT OR Apache-2.0"
keywords = ["ethernet", "stm32h7", "adc", "dac", "physics"]
repository = "https://github.com/quartiq/stabilizer"
readme = "README.md"
documentation = "https://docs.rs/stabilizer/"
edition = "2021"
# keep MSRV in sync in ci.yaml, bors.toml, Cargo.toml, and setup.md
rust-version = "1.62"
exclude = [
	".gitignore",
	"doc/",
	"doc/*"
]

[badges]
maintenance = { status = "actively-developed" }

[package.metadata.docs.rs]
features = []
default-target = "thumbv7em-none-eabihf"

[workspace]
members = ["ad9959"]

[dependencies]
cortex-m = { version = "0.7.6", features = ["inline-asm"] }
cortex-m-rt = { version = "0.7", features = ["device"] }
log = { version = "0.4", features = ["max_level_trace", "release_max_level_info"] }
rtt-target = { version = "0.3", features = ["cortex-m"] }
serde = { version = "1.0", features = ["derive"], default-features = false }
heapless = { version = "0.7.16", features = ["serde"] }
cortex-m-rtic = "1.0"
embedded-hal = "0.2.7"
nb = "1.0.0"
num_enum = { version = "0.5.7", default-features = false }
paste = "1"
idsp = "0.8"
ad9959 = { path = "ad9959", version = "0.2.0" }
miniconf = "0.5"
smoltcp-nal = { version = "0.2", features = ["shared-stack"] }
serde-json-core = "0.4"
mcp230xx = "0.1"
mutex-trait = "0.2"
minimq = "0.5.3"
fugit = "0.3"
rtt-logger = "0.2"
systick-monotonic = "1.0"
mono-clock = "0.1"
enum-iterator = "0.7.0"
spin = { version = "0.9", default-features = false, features = ["spin_mutex"]}
shared-bus = "0.2"
lm75 = "0.2"
<<<<<<< HEAD
smlang = "0.5.1"
=======
enum-iterator = "1.1.3"
>>>>>>> 7f73f705

[dependencies.stm32h7xx-hal]
features = ["stm32h743v", "rt", "ethernet", "xspi"]
version = "0.12.2"

[features]
nightly = [ ]
pounder_v1_0 = [ ]

[profile.dev]
codegen-units = 1
incremental = false
opt-level = 3

[profile.release]
opt-level = 3
debug = true
lto = true
codegen-units = 1<|MERGE_RESOLUTION|>--- conflicted
+++ resolved
@@ -57,15 +57,11 @@
 rtt-logger = "0.2"
 systick-monotonic = "1.0"
 mono-clock = "0.1"
-enum-iterator = "0.7.0"
 spin = { version = "0.9", default-features = false, features = ["spin_mutex"]}
 shared-bus = "0.2"
 lm75 = "0.2"
-<<<<<<< HEAD
 smlang = "0.5.1"
-=======
 enum-iterator = "1.1.3"
->>>>>>> 7f73f705
 
 [dependencies.stm32h7xx-hal]
 features = ["stm32h743v", "rt", "ethernet", "xspi"]
